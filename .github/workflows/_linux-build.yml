--- conflicted
+++ resolved
@@ -27,12 +27,6 @@
         value: ${{ jobs.build.outputs.docker-image }}
         description: The docker image containing the built PyTorch.
 
-<<<<<<< HEAD
-=======
-env:
-  IN_CI: 1 # TODO delete in favor of GITHUB_ACTIONS
-
->>>>>>> 49c41b87
 jobs:
   build:
     # Don't run on forked repos.
