--- conflicted
+++ resolved
@@ -661,15 +661,9 @@
     ret = at::nll_loss2d(input_, target_, weight, reduction, ignore_index);
   } else {
     // dim == 3 or dim > 4
-<<<<<<< HEAD
-    auto n = input_.size(0);
-    auto c = input_.size(1);
-    auto out_size = input_.sizes().slice(2).vec();
-=======
     auto n = input_.sym_sizes()[0];
     auto c = input_.sym_sizes()[1];
     auto out_size = input_.sym_sizes().slice(2).vec();
->>>>>>> 03d8ab4d
     out_size.insert(out_size.begin(), n);
     if (target_.sym_sizes().slice(1) != input_.sym_sizes().slice(2)) {
       TORCH_CHECK(
