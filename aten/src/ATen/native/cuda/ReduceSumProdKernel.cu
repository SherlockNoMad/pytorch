#define TORCH_ASSERT_NO_OPERATORS
#include <ATen/native/TensorIterator.h>
#include <ATen/native/cuda/Reduce.cuh>
#include <ATen/native/DispatchStub.h>
#include <ATen/native/SharedReduceOps.h>
#include <ATen/Dispatch.h>
#include <ATen/native/ReduceOps.h>
#include <ATen/jit_macros.h>
#include <ATen/OpMathType.h>

namespace at::native {

template <typename scalar_t, typename acc_t = scalar_t, typename out_t = scalar_t>
struct sum_functor {
  void operator()(TensorIterator& iter) {
    gpu_reduce_kernel<scalar_t, out_t>(
        iter, func_wrapper<out_t>([] GPU_LAMBDA(acc_t a, acc_t b) -> acc_t {
          return a + b;
        }));
  }
};

// jiterated specialization for `complex<Half>`
CONSTEXPR_EXCEPT_WIN_CUDA char sum_name[] = "sum";
template <>
struct sum_functor<c10::complex<at::Half>> {
// jiterator reduction fails on windows
// Ref: https://github.com/pytorch/pytorch/issues/77305
#if AT_USE_JITERATOR() && !defined(_MSC_VER)
  void operator()(TensorIterator& iter) {
    using scalar_t = c10::complex<at::Half>;
    std::string func = jiterator_stringify(
    arg_t combine(arg_t a, arg_t b) {
      return a + b;
    }
    );
    jitted_gpu_reduce_kernel<sum_name, scalar_t, scalar_t>(
        iter, func, 0.);
  }
#else
  void operator()(TensorIterator& iter) {
    using scalar_t = c10::complex<at::Half>;
    using acc_t = at::opmath_type<scalar_t>;
    gpu_reduce_kernel<scalar_t, scalar_t>(
        iter, func_wrapper<scalar_t>([] GPU_LAMBDA(acc_t a, acc_t b) -> acc_t {
          return a + b;
        }), acc_t{0.});
  }
#endif
};

template <typename scalar_t, typename acc_t = scalar_t, typename out_t = scalar_t>
struct nansum_functor {
  void operator()(TensorIterator& iter) {
    gpu_reduce_kernel<scalar_t, out_t>(
        iter, NanSumOps<acc_t, out_t>{});
  }
};

<<<<<<< HEAD
constexpr char nansum_name[] = "nansum";
template <typename scalar_t>
struct nansum_functor_complex {
#if AT_USE_JITERATOR()
  void operator()(TensorIterator& iter) {
    std::string func = jiterator_stringify(
        arg_t combine(arg_t a, scalar_t b) {
          return a + (std::isnan(b) ? arg_t{0.} : arg_t{b});
        }
    );
    jitted_gpu_reduce_kernel<nansum_name, scalar_t, scalar_t>(
        iter, func, 0.);
  }
#else
  void operator()(TensorIterator& iter) {
    using acc_t = at::opmath_type<scalar_t>;
    gpu_reduce_kernel<scalar_t, acc_t>(
        iter, NanSumOps<acc_t, acc_t>{});
  }
#endif
};
=======
CONSTEXPR_EXCEPT_WIN_CUDA char prod_name[] = "prod";
>>>>>>> 0e94fbc0

constexpr char prod_name[] = "prod";
template <typename scalar_t, typename acc_t = scalar_t, typename out_t = scalar_t>
struct prod_functor {
  // jiterator reduction fails on windows
  // Ref: https://github.com/pytorch/pytorch/issues/77305
  #if AT_USE_JITERATOR() && !defined(_MSC_VER)
  void operator()(TensorIterator& iter) {
    std::string func = jiterator_stringify(
    arg_t combine(arg_t a, arg_t b) {
      return a * b;
    }
    );
    jitted_gpu_reduce_kernel<prod_name, scalar_t, out_t>(
        iter, func, 1.);
  }
  #else
  void operator()(TensorIterator& iter) {
    gpu_reduce_kernel<scalar_t, out_t>(
        iter, func_wrapper<out_t>([] GPU_LAMBDA(acc_t a, acc_t b) -> acc_t {
          return a * b;
        }), 1.);
  }
  #endif
};

// Workaround for the error: '*' in boolean context, suggest '&&' instead [-Werror=int-in-bool-context]
template <>
struct prod_functor<bool> {
  void operator()(TensorIterator& iter) {
    gpu_reduce_kernel<bool, bool>(
        iter, func_wrapper<bool>([] GPU_LAMBDA(bool a, bool b) -> bool {
          return a && b;
        }), 1);
  }
};

// jiterated specialization for `complex<Half>`
template <>
struct prod_functor<c10::complex<at::Half>> {
// jiterator reduction fails on windows
// Ref: https://github.com/pytorch/pytorch/issues/77305
#if AT_USE_JITERATOR() && !defined(_MSC_VER)
  void operator()(TensorIterator& iter) {
    using scalar_t = c10::complex<at::Half>;
    std::string func =
        jiterator_stringify(arg_t combine(arg_t a, arg_t b) { return a * b; });
    jitted_gpu_reduce_kernel<prod_name, scalar_t, scalar_t>(iter, func, 1.);
  }
#else
  void operator()(TensorIterator& iter) {
    using scalar_t = c10::complex<at::Half>;
    using acc_t = at::opmath_type<scalar_t>;
    gpu_reduce_kernel<scalar_t, scalar_t>(
        iter,
        func_wrapper<scalar_t>(
            [] GPU_LAMBDA(acc_t a, acc_t b) -> acc_t { return a * b; }),
        acc_t{1.});
  }
#endif
};

// The function `reduce_dispatch` below dispatches to the kernel based
// on the type of `iter`. It takes care of the common logic
// for handling Half-Precision floating types.
// Otherwise the functor `op` is called to dispatch to the kernel
// of relevant type.
//
// Note: Functor `op` should take care of all the types to be supported
//       except for `at::Half` and `at::BFloat16`.
template <
    template <
        typename scalar_t,
        typename acc_t = scalar_t,
        typename out_t = scalar_t>
    typename OpFunctor,
    typename GeneralDispatcher>
static void reduce_dispatch(TensorIterator& iter, GeneralDispatcher op) {
  if (iter.dtype() == kHalf) {
    return OpFunctor<at::Half, float>{}(iter);
  } else if (iter.dtype(1) == kHalf && iter.dtype() == kFloat) {
    // type promotion that does cast and reduction in a single kernel
    return OpFunctor<at::Half, float, float>{}(iter);
  } else if (iter.dtype() == kBFloat16) {
    return OpFunctor<at::BFloat16, float>{}(iter);
  } else if (iter.dtype(1) == kBFloat16 && iter.dtype() == kFloat) {
    // type promotion that does cast and reduction in a single kernel
    return OpFunctor<at::BFloat16, float, float>{}(iter);
  }
  op(iter);
}

static void sum_kernel_cuda(TensorIterator& iter){
  auto general_dispatcher = [](TensorIterator& iter) {
    AT_DISPATCH_ALL_TYPES_AND_COMPLEX_AND2(
        kBool, kComplexHalf, iter.dtype(), "sum_cuda", [&]() {
          sum_functor<scalar_t>{}(iter);
        });
  };

  reduce_dispatch<sum_functor>(iter, general_dispatcher);
}

static void nansum_kernel_cuda(TensorIterator& iter) {
  auto general_dispatcher = [](TensorIterator& iter) {
    auto dtype = iter.dtype();
    if (at::isComplexType(dtype)) {
        AT_DISPATCH_COMPLEX_TYPES_AND(kComplexHalf, dtype, "nansum_cuda", [&]() {
          nansum_functor_complex<scalar_t>{}(iter);
        });
    } else {
        AT_DISPATCH_FLOATING_TYPES(iter.dtype(), "nansum_cuda", [&]() {
          nansum_functor<scalar_t>{}(iter);
        });
    }
  };

  reduce_dispatch<nansum_functor>(iter, general_dispatcher);
}

static void prod_kernel_cuda(TensorIterator& iter) {
  auto general_dispatcher = [](TensorIterator& iter) {
    AT_DISPATCH_ALL_TYPES_AND_COMPLEX_AND2(kComplexHalf, kBool, iter.dtype(), "prod_cuda", [&]() {
      prod_functor<scalar_t>{}(iter);
    });
  };

  reduce_dispatch<prod_functor>(iter, general_dispatcher);
}

REGISTER_DISPATCH(sum_stub, &sum_kernel_cuda);
REGISTER_DISPATCH(nansum_stub, &nansum_kernel_cuda);
REGISTER_DISPATCH(prod_stub, &prod_kernel_cuda);

} // namespace at::native<|MERGE_RESOLUTION|>--- conflicted
+++ resolved
@@ -57,8 +57,7 @@
   }
 };
 
-<<<<<<< HEAD
-constexpr char nansum_name[] = "nansum";
+CONSTEXPR_EXCEPT_WIN_CUDA char nansum_name[] = "nansum";
 template <typename scalar_t>
 struct nansum_functor_complex {
 #if AT_USE_JITERATOR()
@@ -79,11 +78,8 @@
   }
 #endif
 };
-=======
+
 CONSTEXPR_EXCEPT_WIN_CUDA char prod_name[] = "prod";
->>>>>>> 0e94fbc0
-
-constexpr char prod_name[] = "prod";
 template <typename scalar_t, typename acc_t = scalar_t, typename out_t = scalar_t>
 struct prod_functor {
   // jiterator reduction fails on windows
