--- conflicted
+++ resolved
@@ -1372,7 +1372,12 @@
         self.assertEqual(d_id, c_id_new)
 
     @staticmethod
-    def _format_allocations(prof: torch.profiler.profile):
+    def _format_allocations(profiled_code):
+        gc.collect()
+        with profile(profile_memory=True, record_shapes=True) as prof:
+            profiled_code()
+            gc.collect()
+
         root_events = prof.profiler.kineto_results.experimental_event_tree()
         events = sorted(_utils.traverse_dfs(root_events), key=lambda x: x.start_time_ns)
         allocations = tuple(
@@ -1388,16 +1393,19 @@
         ), " " * 12)
 
     def test_tensorimpl_invalidation_set(self) -> None:
-        with profile(profile_memory=True, record_shapes=True) as p:
+        def profiled_code(add_empty_set: bool):
             x = torch.ones((1,))
+
+            # Determines if new storage is created before or after the old one
+            # is destroyed.
+            if add_empty_set:
+                x.set_()
+
             x.set_(torch.ones((1,)).storage())
             x.view_as(x)
 
-            del x
-            gc.collect()
-
         self.assertExpectedInline(
-            self._format_allocations(p),
+            self._format_allocations(lambda: profiled_code(add_empty_set=False)),
             """\
                 0      Allocation
                 0      Allocation
@@ -1405,19 +1413,8 @@
                 0      Free"""
         )
 
-    def test_tensorimpl_invalidation_set_breaking(self) -> None:
-        with profile(profile_memory=True, record_shapes=True) as p:
-            x = torch.ones((1,))
-            x.set_()
-
-            x.set_(torch.ones((1,)).storage())
-            x.view_as(x)
-
-            del x
-            gc.collect()
-
         self.assertExpectedInline(
-            self._format_allocations(p),
+            self._format_allocations(lambda: profiled_code(add_empty_set=True)),
             """\
                 0      Allocation
                 0      Free
@@ -1426,7 +1423,7 @@
         )
 
     def test_tensorimpl_invalidation_keep_alive(self) -> None:
-        with profile(profile_memory=True, record_shapes=True) as p:
+        def profiled_code(add_empty_set: bool):
             x = torch.ones((1,))
             x_storages = [x.storage()]
             for _ in range(3):
@@ -1443,6 +1440,11 @@
                 x_storages.pop()
                 gc.collect()
 
+            # Determines if new storage is created before or after the old one
+            # is destroyed.
+            if add_empty_set:
+                x.set_()
+
             for _ in range(3):
                 x.set_(torch.ones((1,)).storage())
             x.view_as(x)
@@ -1451,7 +1453,7 @@
             gc.collect()
 
         self.assertExpectedInline(
-            self._format_allocations(p),
+            self._format_allocations(lambda: profiled_code(add_empty_set=False)),
             """\
                 0      Allocation
                 0      Allocation
@@ -1469,8 +1471,27 @@
                 0      Free"""
         )
 
-    def test_tensorimpl_invalidation_keep_alive_break(self) -> None:
-        with profile(profile_memory=True, record_shapes=True) as p:
+        self.assertExpectedInline(
+            self._format_allocations(lambda: profiled_code(add_empty_set=True)),
+            """\
+                0      Allocation
+                0      Allocation
+                0      Allocation
+                0      Allocation
+                0      Free
+                0      Free
+                0      Free
+                0      Free
+                0      Allocation
+                0      Allocation
+                0      Free
+                0      Allocation
+                0      Free
+                0      Free"""
+        )
+
+    def test_tensorimpl_invalidation_full(self) -> None:
+        def profiled_code():
             x = torch.ones((1,))
             x_storages = [x.storage()]
             for _ in range(3):
@@ -1484,19 +1505,19 @@
                 x_storages.pop()
                 gc.collect()
 
-            # All storage associated with `x` has been freed, but the
-            # TensorImpl is still live.
-            x.set_()
-
             for _ in range(3):
                 x.set_(torch.ones((1,)).storage())
+
+            for _ in range(3):
+                x.set_()
+                x.set_(torch.ones((1,)).storage())
+
+            for i in range(4):
+                x.resize_((1 + i,))
             x.view_as(x)
 
-            del x
-            gc.collect()
-
         self.assertExpectedInline(
-            self._format_allocations(p),
+            self._format_allocations(profiled_code),
             """\
                 0      Allocation
                 0      Allocation
@@ -1505,8 +1526,20 @@
                 0      Free
                 0      Free
                 0      Free
+                0      Allocation
                 0      Free
                 0      Allocation
+                0      Free
+                0      Allocation
+                0      Free
+                0      Free
+                0      Allocation
+                0      Free
+                0      Allocation
+                0      Free
+                0      Allocation
+                0      Allocation
+                0      Free
                 0      Allocation
                 0      Free
                 0      Allocation
@@ -1514,75 +1547,15 @@
                 0      Free"""
         )
 
-    def test_tensorimpl_invalidation_full(self) -> None:
-        with profile(profile_memory=True, record_shapes=True) as p:
-            x = torch.ones((1,))
-            x_storages = [x.storage()]
-            for _ in range(3):
-                x.set_()
-                x.set_(torch.ones((1,)).storage())
-                x_storages.append(x.storage())
-            x.view_as(x)
-
-            # Free storage in a deterministic fashion.
-            while x_storages:
-                x_storages.pop()
-                gc.collect()
-
-            for _ in range(3):
-                x.set_(torch.ones((1,)).storage())
-
-            for _ in range(3):
-                x.set_()
-                x.set_(torch.ones((1,)).storage())
-
-            for i in range(4):
-                x.resize_((1 + i,))
-            x.view_as(x)
-
-            del x
-            gc.collect()
-
-        self.assertExpectedInline(
-            self._format_allocations(p),
-            """\
-                0      Allocation
-                0      Allocation
-                0      Allocation
-                0      Allocation
-                0      Free
-                0      Free
-                0      Free
-                0      Allocation
-                0      Free
-                0      Allocation
-                0      Free
-                0      Allocation
-                0      Free
-                0      Free
-                0      Allocation
-                0      Free
-                0      Allocation
-                0      Free
-                0      Allocation
-                0      Allocation
-                0      Free
-                0      Allocation
-                0      Free
-                0      Allocation
-                0      Free
-                0      Free"""
-        )
-
     def test_tensorimpl_invalidation_scalar_args(self) -> None:
-        with profile(profile_memory=True, record_shapes=True) as p:
+        def profiled_code():
             with torch.no_grad():
                 x = torch.ones((1,))
                 for _ in range(10):
                     x.add_(2)
 
         self.assertExpectedInline(
-            self._format_allocations(p),
+            self._format_allocations(profiled_code),
             """\
                 0      Allocation
                 1      Allocation
@@ -1624,7 +1597,8 @@
                19      Allocation
                20      Allocation
                20      Free
-               19      Free""")
+               19      Free
+                0      Free""")
 
 
     def test_module_and_optimizer_ids(self) -> None:
@@ -1942,17 +1916,10 @@
             out = []
         for node in nodes:
             if (isinstance(node.extra_fields, _ExtraFields_PyCall) and
-<<<<<<< HEAD
                     node.extra_fields.optimizer and node.extra_fields.optimizer.parameters):
                 # avoiding OptInfo duplicates from iterations
                 addr = node.extra_fields.optimizer.parameters[0][0].storage_data_ptr
                 if not [o for o in out if addr == o.parameters[0][0].storage_data_ptr]:
-=======
-                    node.extra_fields.optimizer and node.extra_fields.optimizer.param_addrs):
-                # avoiding OptInfo duplicates from iterations
-                addr = node.extra_fields.optimizer.param_addrs[0].storage_data_ptr
-                if not [o for o in out if addr == o.param_addrs[0].storage_data_ptr]:
->>>>>>> 6b59d9b5
                     out.append(node.extra_fields.optimizer)
             self._flat_out_extrafields(node.children, out)
         return out
@@ -1972,6 +1939,9 @@
                     p.storage_data_ptr: {name: s.storage_data_ptr for name, s in state}
                     for (p, _, state) in opt_.parameters
                 }
+
+                # Make sure the profiler collected all optimizer state and check
+                # that the address recorded by the profiler is correct.
                 for parameter, parameter_state in opt.state.items():
                     self.assertEqual(
                         {name: value.storage().data_ptr() for name, value in parameter_state.items()},
