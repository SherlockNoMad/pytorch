# Owner(s): ["oncall: profiler"]
import collections
import gc
import io
import json
import os
import re
import tempfile
import unittest
from dataclasses import dataclass

import torch
import torch.nn as nn
import torch.optim
import torch.utils.data
import torch.utils.data.datapipes as dp
from torch.testing._internal.common_cuda import TEST_MULTIGPU
from torch.testing._internal.common_utils import (
    TestCase, run_tests, TEST_WITH_ASAN, TEST_WITH_ROCM, IS_WINDOWS,
    TEST_WITH_CROSSREF, TemporaryFileName, TemporaryDirectoryName)
from torch.autograd import (_record_function_with_args_enter, _record_function_with_args_exit)
from torch.autograd.profiler import profile as _profile
from torch.autograd.profiler_legacy import profile as _profile_legacy
from torch.profiler import (
    kineto_available, profile, record_function, supported_activities,
    DeviceType, ProfilerAction, ProfilerActivity, ExecutionGraphObserver,
    _utils
)
from torch.testing._internal.common_device_type import skipCUDAVersionIn

try:
    import psutil
    HAS_PSUTIL = True
except ImportError:
    HAS_PSUTIL = False
import pickle


@unittest.skipIf(not HAS_PSUTIL, "Requires psutil to run")
@unittest.skipIf(TEST_WITH_ASAN, "Cannot test with ASAN")
@unittest.skipIf(IS_WINDOWS, "Test is flaky on Windows")
@unittest.skipIf(not torch.cuda.is_available(), "CUDA is required")
class TestProfilerCUDA(TestCase):

    @skipCUDAVersionIn([(11, 5)])  # https://github.com/pytorch/pytorch/issues/69023
    def test_mem_leak(self):
        """Checks that there's no memory leak when using profiler with CUDA
        """
        t = torch.rand(1, 1).cuda()
        p = psutil.Process()
        last_rss = collections.deque(maxlen=5)
        for outer_idx in range(10):
            with _profile(use_cuda=True):
                for _ in range(1024):
                    t = torch.mm(t, t)

            gc.collect()
            torch.cuda.empty_cache()
            last_rss.append(p.memory_info().rss)

        # with CUDA events leaking the increase in memory was ~7 MB between
        # profiler invocations above
        is_increasing = all(
            [last_rss[idx] > last_rss[idx - 1] for idx in range(1, len(last_rss))])
        max_diff = -1
        for idx in range(1, len(last_rss)):
            max_diff = max(max_diff, last_rss[idx] - last_rss[idx - 1])
        self.assertTrue(not (is_increasing and max_diff > 100 * 1024),
                        msg='memory usage is increasing, {}'.format(str(last_rss)))

    def test_custom_module_input_op_ids(self):
        class MyFunc(torch.autograd.Function):
            @staticmethod
            def forward(ctx, x):
                ctx.save_for_backward(x)
                return x

            @staticmethod
            def backward(ctx, gO):
                x, = ctx.saved_tensors
                return x

        def custom_layer(input_ten):
            return MyFunc.apply(input_ten)

        # Only testing that emit_nvtx runs when
        # record_shapes option is enabled.
        with torch.autograd.profiler.emit_nvtx(record_shapes=True) as prof:
            x = torch.randn(10, 10, requires_grad=True)
            y = torch.randn(10, 10, requires_grad=True)
            z = x + y
            s = custom_layer(z)
            q = s.sum()
            q.backward()

class TestRecordFunction(TestCase):
    def _record_function_with_param(self):
        u = torch.randn(3, 4, 5, requires_grad=True)
        with _profile(with_stack=True, use_kineto=kineto_available(), record_shapes=True) as prof:
            with record_function("## TEST 1 ##", "1, 2, 3"):
                rf_handle = _record_function_with_args_enter("## TEST 2 ##", 1, False, 2.5, [u, u], "hello", u)
                _record_function_with_args_exit(rf_handle)
            with record_function("## TEST 3 ##"):
                rf_handle = _record_function_with_args_enter("## TEST 4 ##")
                _record_function_with_args_exit(rf_handle)
        return prof

    def test_record_function(self):
        prof_result = self._record_function_with_param()
        found_test_1 = False
        found_test_2 = False
        found_test_3 = False
        found_test_4 = False
        for e in prof_result.function_events:
            if "## TEST 1 ##" == e.name:
                found_test_1 = True
                self.assertTrue(e.input_shapes == [[]])
            elif "## TEST 2 ##" == e.name:
                found_test_2 = True
                self.assertTrue(e.input_shapes == [[], [], [], [], [], [3, 4, 5]])
            elif "## TEST 3 ##" == e.name:
                found_test_3 = True
                self.assertTrue(e.input_shapes == [])
            elif "## TEST 4 ##" == e.name:
                found_test_4 = True
                self.assertTrue(e.input_shapes == [])
        self.assertTrue(found_test_1)
        self.assertTrue(found_test_2)
        self.assertTrue(found_test_3)
        self.assertTrue(found_test_4)

    def test_datapipe_with_record_function(self):
        with _profile(with_stack=True, use_kineto=kineto_available(), record_shapes=True) as prof:
            input_dp1 = dp.iter.IterableWrapper(range(4))
            input_dp2 = dp.iter.IterableWrapper(range(4, 8))
            input_dp3 = dp.iter.IterableWrapper(range(8, 12))
            output_dp = input_dp1.mux(input_dp2, input_dp3)
            output = list(output_dp)

        has_iter = False
        has_mux = False
        for e in prof.function_events:
            if has_iter and has_mux:
                break

            if not has_iter and e.name == "enumerate(DataPipe)#IterableWrapperIterDataPipe":
                has_iter = True
            if not has_mux and e.name == "enumerate(DataPipe)#MultiplexerIterDataPipe":
                has_mux = True
        self.assertTrue(has_iter)
        self.assertTrue(has_mux)

    def test_datapipe_delegation_with_profiler(self):
        class IDPIterator(torch.utils.data.IterDataPipe):
            def __init__(self):
                self.data = list(range(10))
                self._idx = 0

            def __iter__(self):
                return self

            def __next__(self):
                if self._idx >= 10:
                    self._idx = 0
                    raise StopIteration
                self._idx += 1
                return self.data[self._idx - 1]

            def get_value(self, idx):
                return self.data[idx]

        dp1 = IDPIterator()  # The object itself is an iterator
        self.assertEqual(5, dp1.get_value(5))
        it_dp1 = iter(dp1)  # This creates the 1st iterator
        self.assertEqual(5, it_dp1.get_value(5))  # type: ignore[attr-defined]
        self.assertEqual(list(range(10)), list(it_dp1))

        class IDPDelegator(torch.utils.data.IterDataPipe):
            def __init__(self, datapipe):
                self.datapipe = datapipe

            def __iter__(self):
                return iter(self.datapipe)

        dp2 = IDPDelegator(dp1)
        it_dp2 = iter(dp2)
        self.assertEqual(5, it_dp2.get_value(5))
        self.assertEqual(list(range(10)), list(it_dp2))

    def test_datapipe_with_record_function_fork(self):
        with _profile(with_stack=True, use_kineto=kineto_available(), record_shapes=True) as prof:
            input_dp = dp.iter.IterableWrapper(range(10))
            dp1, dp2, dp3 = input_dp.fork(num_instances=3)
            output1 = list(dp1)
        has_iter = False
        has_child = False
        for e in prof.function_events:
            if has_iter and has_child:
                break

            if not has_iter and e.name == "enumerate(DataPipe)#IterableWrapperIterDataPipe":
                has_iter = True
            if not has_child and e.name == "enumerate(DataPipe)#_ChildDataPipe":
                has_child = True
        self.assertTrue(has_iter)
        self.assertTrue(has_child)


class TestExecutionGraph(TestCase):
    def payload(self, use_cuda=False):
        u = torch.randn(3, 4, 5, requires_grad=True)
        with record_function("## TEST 1 ##", "1, 2, 3"):
            rf_handle = _record_function_with_args_enter("## TEST 2 ##", 1, False, 2.5, [u, u], (u, u), "hello", u)
            x = torch.randn(10, 10, requires_grad=True)
            if use_cuda:
                x = x.cuda()
            y = torch.randn(10, 10, requires_grad=True)
            if use_cuda:
                y = y.cuda()
            z = x + y + x * y + x * y
            z.backward(z)
            if use_cuda:
                z = z.cpu()
            _record_function_with_args_exit(rf_handle)

    def get_execution_graph_root(self, output_file_name):
        nodes = []
        with open(output_file_name, 'r') as f:
            eg_graph = json.load(f)
            assert "nodes" in eg_graph
            nodes = eg_graph["nodes"]
        return nodes

    @unittest.skipIf(not kineto_available(), "Kineto is required")
    def test_execution_graph_with_kineto(self):
        trace_called_num = 0

        def trace_handler(p):
            nonlocal trace_called_num
            trace_called_num += 1

        use_cuda = torch.profiler.ProfilerActivity.CUDA in supported_activities()
        # Create a temp file to save execution graph data.
        fp = tempfile.NamedTemporaryFile('w+t', suffix='.json', delete=False)
        fp.close()
        expected_loop_events = 0
        eg = ExecutionGraphObserver()
        eg.register_callback(fp.name)
        with profile(
            activities=supported_activities(),
            schedule=torch.profiler.schedule(
                skip_first=3,
                wait=1,
                warmup=1,
                active=2),
            on_trace_ready=trace_handler,
        ) as p:
            eg.start()
            for idx in range(10):
                expected_loop_events += 1
                with record_function(f"## LOOP {idx} ##"):
                    self.payload(use_cuda=use_cuda)
                p.step()
            eg.stop()

        eg.unregister_callback()

        assert trace_called_num == 2
        assert fp.name == eg.get_output_file_path()
        nodes = self.get_execution_graph_root(fp.name)
        loop_count = 0
        for n in nodes:
            assert "name" in n
            if "[pytorch|profiler|execution_graph|process]" in n["name"]:
                found_root_node = True
            if n["name"].startswith("## LOOP "):
                loop_count += 1
        assert found_root_node
        assert loop_count == expected_loop_events

    def test_execution_graph_alone(self):
        use_cuda = torch.profiler.ProfilerActivity.CUDA in supported_activities()
        # Create a temp file to save execution graph data.
        fp = tempfile.NamedTemporaryFile('w+t', suffix='.json', delete=False)
        fp.close()
        expected_loop_events = 0

        eg = ExecutionGraphObserver()
        eg.register_callback(fp.name)
        eg.start()
        for idx in range(5):
            expected_loop_events += 1
            with record_function(f"## LOOP {idx} ##"):
                self.payload(use_cuda=use_cuda)
        eg.stop()
        eg.unregister_callback()

        assert fp.name == eg.get_output_file_path()
        nodes = self.get_execution_graph_root(fp.name)
        loop_count = 0
        for n in nodes:
            assert "name" in n
            if "[pytorch|profiler|execution_graph|process]" in n["name"]:
                found_root_node = True
            if n["name"].startswith("## LOOP "):
                loop_count += 1
        assert found_root_node
        assert loop_count == expected_loop_events

    def test_execution_graph_start_stop(self):
        use_cuda = torch.profiler.ProfilerActivity.CUDA in supported_activities()
        # Create a temp file to save execution graph data.
        fp = tempfile.NamedTemporaryFile('w+t', suffix='.json', delete=False)
        fp.close()
        expected_loop_events = 0
        eg = ExecutionGraphObserver()
        eg.register_callback(fp.name)
        for idx in range(10):
            if idx == 3:
                eg.start()
            elif idx == 5:
                eg.stop()
            elif idx == 8:
                eg.start()
            elif idx == 9:
                eg.stop()
                eg.unregister_callback()
            if eg._execution_graph_running:
                expected_loop_events += 1
            with record_function(f"## LOOP {idx} ##"):
                self.payload(use_cuda=use_cuda)

        assert fp.name == eg.get_output_file_path()
        nodes = self.get_execution_graph_root(fp.name)
        loop_count = 0
        for n in nodes:
            assert "name" in n
            if "[pytorch|profiler|execution_graph|process]" in n["name"]:
                found_root_node = True
            if n["name"].startswith("## LOOP "):
                loop_count += 1
        assert found_root_node
        assert loop_count == expected_loop_events

    def test_execution_graph_no_capture(self):
        fp = tempfile.NamedTemporaryFile('w+t', suffix='.json', delete=False)
        fp.close()
        eg = ExecutionGraphObserver()
        eg.register_callback(fp.name)
        eg.unregister_callback()

        assert fp.name == eg.get_output_file_path()
        nodes = self.get_execution_graph_root(fp.name)
        for n in nodes:
            assert "name" in n
            if "[pytorch|profiler|execution_graph|process]" in n["name"]:
                found_root_node = True
        assert found_root_node


class TestProfiler(TestCase):

    @unittest.skipIf(TEST_WITH_CROSSREF, "crossref intercepts calls and changes the callsite.")
    def test_source(self):
        """Checks that source code attribution works for eager, TS and autograd mode
        """
        # avoid automatic inlining
        prev_opt = torch._C._get_graph_executor_optimize()
        torch._C._set_graph_executor_optimize(False)

        @torch.jit.script
        def ts_method_2(x, y):
            return torch.matmul(x, y)

        @torch.jit.script
        def ts_method_1(x, y, z):
            a = x + z
            w = ts_method_2(x, y) + a
            return w.sum()

        class DummyModule(nn.Module):
            def __init__(self):
                super(DummyModule, self).__init__()
                self.conv = torch.nn.Conv2d(3, 2, kernel_size=1, stride=2, padding=3, bias=False)

            def forward(self, x):
                return self.conv(x)

        mod = DummyModule()

        def call_module(x):
            return mod(x)

        with _profile(with_stack=True, use_kineto=kineto_available()) as p:
            x = torch.randn(10, 10, requires_grad=True)
            y = torch.randn(10, 10, requires_grad=True)
            z = x + y
            w = ts_method_1(x, y, z)
            v = 2 * w
            v.backward()
            a = torch.randn(2, 3, 2, 2, requires_grad=True)
            b = call_module(a)
            c = b.sum()
            c.backward()

        for e in p.function_events:
            if "aten::add" in e.name or "AddBackward" in e.name:
                self.assertTrue(any(["test_profiler" in entry for entry in e.stack]))
                self.assertTrue(any([(
                    "test_source" in entry or
                    "ts_method_1" in entry or
                    "ts_method_2" in entry) for entry in e.stack]))

        # TODO: https://github.com/pytorch/kineto/issues/617
        if kineto_available() and not IS_WINDOWS:
            with TemporaryFileName(mode="w+") as fname:
                p.export_chrome_trace(fname)
                with io.open(fname, 'r') as f:
                    events = json.load(f)["traceEvents"]

                def extract(pattern: str):
                    matches = [e for e in events if re.search(pattern, e["name"])]
                    self.assertEqual(len(matches), 1, repr([e["name"] for e in matches]))
                    return matches[0]

                module_event = extract(r"DummyModule_0")
                wrapper_event = extract(r"call_module")
                self.assertEqual(module_event["args"]["Python parent id"], wrapper_event["args"]["Python id"])

        torch._C._set_graph_executor_optimize(prev_opt)

    def payload(self, use_cuda=False):
        x = torch.randn(10, 10)
        if use_cuda:
            x = x.cuda()
        y = torch.randn(10, 10)
        if use_cuda:
            y = y.cuda()
        z = torch.mm(x, y)
        z = z + y
        if use_cuda:
            z = z.cpu()

    @unittest.skipIf(not kineto_available(), "Kineto is required")
    def test_kineto(self):
        use_cuda = torch.profiler.ProfilerActivity.CUDA in supported_activities()
        with _profile(use_cuda=use_cuda, use_kineto=True):
            self.payload(use_cuda=use_cuda)

        # rerun to avoid initial start overhead
        with _profile(use_cuda=use_cuda, use_kineto=True) as p:
            self.payload(use_cuda=use_cuda)
        output = p.key_averages().table(
            sort_by="self_cuda_time_total" if use_cuda else "self_cpu_time_total", row_limit=-1)
        # print(output)
        found_gemm = False
        found_memcpy = False
        found_mm = False
        for e in p.function_events:
            if "aten::mm" in e.name:
                found_mm = True
            if "gemm" in e.name:
                found_gemm = True
            if "Memcpy" in e.name or "memcpy" in e.name:
                found_memcpy = True
        if use_cuda:
            self.assertTrue(found_gemm)
            self.assertTrue(found_memcpy)
        else:
            self.assertTrue(found_mm)
        # p.export_chrome_trace("/tmp/test_trace.json")

    @unittest.skipIf(not kineto_available(), "Kineto is required")
    @unittest.skipIf(not TEST_MULTIGPU, "Multiple GPUs needed")
    @unittest.skipIf(TEST_WITH_ROCM, "Not supported on ROCm")
    def test_kineto_multigpu(self):
        with profile(
            activities=[
                ProfilerActivity.CPU,
                ProfilerActivity.CUDA]) as prof:
            for gpu_id in [0, 1]:
                x = torch.randn(10, 10).cuda(gpu_id)
                y = torch.randn(10, 10).cuda(gpu_id)
                z = x.matmul(y)

        found_gemm_0 = False
        found_gemm_1 = False
        found_cuda = False
        for evt in prof.events():
            if "gemm" in evt.name.lower() and evt.device_type == DeviceType.CUDA:
                if evt.device_index == 0:
                    found_gemm_0 = True
                elif evt.device_index == 1:
                    found_gemm_1 = True
            if "cuda" in evt.name.lower() and evt.device_type == DeviceType.CPU:
                found_cuda = True

        self.assertTrue(found_gemm_0)
        self.assertTrue(found_gemm_1)
        self.assertTrue(found_cuda)

    def test_memory_profiler(self):
        def run_profiler(tensor_creation_fn):
            # collecting allocs / deallocs
            with _profile(profile_memory=True, record_shapes=True, use_kineto=kineto_available()) as prof:
                x = None
                with record_function("test_user_scope_alloc"):
                    x = tensor_creation_fn()
                with record_function("test_user_scope_dealloc"):
                    del x
            return prof.key_averages(group_by_input_shape=True)

        def check_metrics(stats, metric, allocs=None, deallocs=None):
            stat_metrics = {}
            for stat in stats:
                stat_metrics[stat.key] = getattr(stat, metric)
            if allocs is not None:
                for alloc_fn in allocs:
                    self.assertTrue(alloc_fn in stat_metrics)
                    self.assertTrue(stat_metrics[alloc_fn] > 0)
            if deallocs is not None:
                for dealloc_fn in deallocs:
                    self.assertTrue(dealloc_fn in stat_metrics)
                    self.assertTrue(stat_metrics[dealloc_fn] < 0)

        def create_cpu_tensor():
            return torch.rand(10, 10)

        def create_cuda_tensor():
            return torch.rand(10, 10).cuda()

        def create_mkldnn_tensor():
            return torch.rand(10, 10, dtype=torch.float32).to_mkldnn()

        stats = run_profiler(create_cpu_tensor)
        check_metrics(
            stats,
            "cpu_memory_usage",
            allocs=[
                "aten::empty",
                "aten::rand",
                "test_user_scope_alloc",
            ],
            deallocs=[
                "test_user_scope_dealloc",
            ]
        )

        if kineto_available():
            with TemporaryFileName(mode="w+") as fname:
                with profile(profile_memory=True) as prof:
                    x = None
                    with record_function("test_user_scope_alloc"):
                        x = create_cpu_tensor()
                    with record_function("test_user_scope_dealloc"):
                        del x
                prof.export_chrome_trace(fname)
                with io.open(fname, 'r') as f:
                    trace = json.load(f)
                    assert "traceEvents" in trace
                    events = trace["traceEvents"]
                    found_memory_events = False
                    for evt in events:
                        assert "name" in evt
                        if evt["name"] == "[memory]":
                            found_memory_events = True
                            assert "args" in evt
                            assert "Addr" in evt["args"]
                            assert "Device Type" in evt["args"]
                            assert "Device Id" in evt["args"]
                            assert "Bytes" in evt["args"]

                            # Memory should be an instantaneous event.
                            assert "dur" not in evt["args"]
                            assert "cat" not in evt["args"]
                    assert found_memory_events

        if torch.cuda.is_available():
            create_cuda_tensor()
            stats = run_profiler(create_cuda_tensor)
            check_metrics(
                stats,
                "cuda_memory_usage",
                allocs=[
                    "test_user_scope_alloc",
                    "aten::to",
                    "aten::empty_strided",
                ],
                deallocs=[
                    "test_user_scope_dealloc",
                ]
            )
            check_metrics(
                stats,
                "cpu_memory_usage",
                allocs=[
                    "aten::rand",
                    "aten::empty",
                ]
            )

        if torch._C.has_mkldnn:
            create_mkldnn_tensor()
            stats = run_profiler(create_mkldnn_tensor)
            check_metrics(
                stats,
                "cpu_memory_usage",
                allocs=[
                    "test_user_scope_alloc",
                    "aten::rand",
                    "aten::empty",
                    "aten::to_mkldnn",
                ],
                deallocs=[
                    "test_user_scope_dealloc",
                ]
            )

        # check top-level memory events
        with _profile(profile_memory=True, use_kineto=kineto_available()) as prof:
            x = torch.rand(10, 10)
            del x
            if torch.cuda.is_available():
                y = torch.rand(10, 10).cuda()
                del y
            gc.collect()
        stats = prof.key_averages(group_by_input_shape=True)
        check_metrics(
            stats,
            "cpu_memory_usage",
            allocs=[
                "aten::rand",
                "aten::empty"
            ],
            deallocs=[
                "[memory]"
            ]
        )
        if torch.cuda.is_available():
            check_metrics(
                stats,
                "cuda_memory_usage",
                deallocs=[
                    "[memory]"
                ]
            )

    @unittest.skipIf(not kineto_available(), "Kineto is required")
    def test_module_hierarchy(self):
        class A(nn.Module):
            def __init__(self):
                super(A, self).__init__()

            def my_new_method(self, x):
                return x * 3

            def forward_impl_(self, x, y):
                return self.my_new_method(x) + y

            def forward(self, x, y):
                y = y - 2
                return self.forward_impl_(x, y)

        class B(nn.Module):
            def __init__(self):
                super(B, self).__init__()

            def forward(self, x):
                return x + 2

        class C(nn.Module):
            def __init__(self):
                super(C, self).__init__()
                self.A0 = A()
                self.B0 = B()

            def call_b(self, x):
                return self.B0.forward(x)

            def forward(self, x, y):
                return self.A0.forward(x, y) + self.call_b(x)

        model = C()
        model = torch.jit.script(model)
        input_a = torch.rand(128, 128)
        input_b = torch.rand(128, 128)
        op_to_module_hierarchy = {}
        op_to_module_hierarchy["aten::sub"] = ["TOP(C)::forward.A0(A)::forward."]
        op_to_module_hierarchy["aten::mul"] = [
            "TOP(C)::forward.A0(A)::forward.SELF(A)::forward_impl_.SELF(A)::my_new_method."]
        op_to_module_hierarchy["aten::add"] = [
            "TOP(C)::forward.A0(A)::forward.SELF(A)::forward_impl_.",
            "TOP(C)::forward.SELF(C)::call_b.B0(B)::forward.", "TOP(C)::forward."]
        with TemporaryFileName(mode="w+") as fname:
            with profile(activities=[torch.profiler.ProfilerActivity.CPU], with_modules=True,) as prof:
                model(input_a, input_b)
            prof.export_chrome_trace(fname)
            with io.open(fname, 'r') as f:
                trace = json.load(f)
                assert "traceEvents" in trace
                events = trace["traceEvents"]
                found_memory_events = False
                for evt in events:
                    assert "name" in evt
                    if "args" in evt:
                        op_name = evt["name"]
                        if "Module Hierarchy" in evt["args"]:
                            hierarchy = evt["args"]["Module Hierarchy"]
                            if op_name in op_to_module_hierarchy:
                                assert hierarchy in op_to_module_hierarchy[op_name]

    def test_high_level_trace(self):
        """Checks that python side high level events are recorded.
        """
        class RepeatedDataset(torch.utils.data.Dataset):
            def __init__(self, N, D_in, D_out):
                self.N = N
                self.x = torch.randn(N, D_in)
                self.y = torch.randn(N, D_out)

            def __len__(self):
                return self.N

            def __getitem__(self, idx):
                return self.x, self.y

        class TwoLayerNet(torch.nn.Module):
            def __init__(self, D_in, H, D_out):
                super(TwoLayerNet, self).__init__()
                self.linear1 = torch.nn.Linear(D_in, H)
                self.linear2 = torch.nn.Linear(H, D_out)

            def forward(self, x):
                h_relu = self.linear1(x).clamp(min=0)
                y_pred = self.linear2(h_relu)
                return y_pred

        class CustomSGD(torch.optim.SGD):
            def __init__(self, *args, **kwargs):
                super(CustomSGD, self).__init__(*args, **kwargs)

        def train():
            for _, data in enumerate(dataloader):
                x, y = data[0], data[1]
                y_pred = model(x)
                loss = criterion(y_pred, y)
                optimizer.zero_grad()
                loss.backward()
                optimizer.step()

        N, D_in, H, D_out = 8, 10, 5, 2
        model = TwoLayerNet(D_in, H, D_out)
        criterion = torch.nn.MSELoss(reduction='sum')
        optimizer = torch.optim.SGD(model.parameters(), lr=1e-4)
        ds = RepeatedDataset(N, D_in, D_out)
        dataloader = torch.utils.data.DataLoader(ds, batch_size=1)

        try:
            train()
        except Exception:
            self.assertTrue(False, "Expected no exception without profiling.")

        # Create multiple instances, expect each func is hooked only one time.
        # Nested wrappers(repeated patching) will make following test fail.
        optimizer_duplicate = torch.optim.SGD(model.parameters(), lr=1e-4)
        dataloader_duplicate = torch.utils.data.DataLoader(ds, batch_size=1)

        def judge(expected_event_count, prof):
            actual_event_count = {}
            for e in prof.function_events:
                if "#" in e.name:
                    key = e.name
                    if key in expected_event_count.keys():
                        actual_event_count[key] = actual_event_count.setdefault(key, 0) + 1
            for key, count in expected_event_count.items():
                self.assertTrue((key in actual_event_count.keys()) and (count == actual_event_count[key]))

        with _profile(use_kineto=kineto_available()) as prof:
            train()
        expected_event_count = {
            # "+1" because the final iteration will enter __next__ but skip the loop body.
            "enumerate(DataLoader)#_SingleProcessDataLoaderIter.__next__": (N + 1),
            "Optimizer.step#SGD.step": N,
            "Optimizer.zero_grad#SGD.zero_grad": N
        }
        judge(expected_event_count, prof)

        # Test on pickle/unpickle. Expect to work in multi-processing.
        optimizer = pickle.loads(pickle.dumps(optimizer))
        with _profile(use_kineto=kineto_available()) as prof:
            train()
        judge(expected_event_count, prof)

        # Test on customized optimizer.
        optimizer = CustomSGD(model.parameters(), lr=1e-4)
        with _profile(use_kineto=kineto_available()) as prof:
            train()
        expected_event_count = {
            "enumerate(DataLoader)#_SingleProcessDataLoaderIter.__next__": (N + 1),
            "Optimizer.step#CustomSGD.step": N,
            "Optimizer.zero_grad#CustomSGD.zero_grad": N
        }
        judge(expected_event_count, prof)

    def test_flops(self):
        model = torch.nn.Sequential(
            nn.Conv2d(16, 33, 18),
            nn.ReLU(),
            nn.Linear(243, 243),
            nn.ReLU(),
        )
        inputs = torch.randn(40, 16, 18, 260)
        with _profile(record_shapes=True, with_flops=True, use_kineto=kineto_available()) as prof:
            model(inputs)
        profiler_output = prof.key_averages(group_by_input_shape=True).table(sort_by="cpu_time_total", row_limit=10)
        self.assertIn("Total MFLOPs", profiler_output)
        if not (kineto_available() and torch.cuda.is_available()):
            return

        with profile(activities=[
                torch.profiler.ProfilerActivity.CPU,
                torch.profiler.ProfilerActivity.CUDA],
                record_shapes=True,
                with_flops=True,
        ) as kineto_profiler:
            model(inputs)
        profiler_output = kineto_profiler.key_averages().table(
            sort_by="self_cuda_time_total", row_limit=-1)
        self.assertIn("Total MFLOPs", profiler_output)

    def test_kineto_profiler_api(self):
        called_num = [0]

        use_cuda = torch.profiler.ProfilerActivity.CUDA in supported_activities()
        with profile(activities=supported_activities()):
            self.payload(use_cuda=use_cuda)

        def trace_handler(p):
            output = p.key_averages().table(
                sort_by="self_cuda_time_total" if use_cuda else "self_cpu_time_total", row_limit=-1)
            # print(output)
            # p.export_chrome_trace("/tmp/test_trace_" + str(called_num[0]) + ".json")
            called_num[0] += 1

        with profile(
            activities=supported_activities(),
            schedule=torch.profiler.schedule(
                wait=1,
                warmup=1,
                active=2),
            on_trace_ready=trace_handler
        ) as p:
            for idx in range(8):
                self.payload(use_cuda=use_cuda)
                p.step()

        self.assertEqual(called_num[0], 2)

        # case without schedule
        with profile(
            activities=supported_activities()
        ) as p:
            self.payload(use_cuda=use_cuda)
            self.payload(use_cuda=use_cuda)
        output = p.key_averages().table(
            sort_by="self_cuda_time_total" if use_cuda else "self_cpu_time_total", row_limit=-1)
        # print(output)

        test_schedule = torch.profiler.schedule(
            skip_first=2,
            wait=1,
            warmup=1,
            active=2,
            repeat=2)
        test_schedule_expected_outputs = [
            ProfilerAction.NONE,
            ProfilerAction.NONE,
            ProfilerAction.NONE,
            ProfilerAction.WARMUP,
            ProfilerAction.RECORD,
            ProfilerAction.RECORD_AND_SAVE,
            ProfilerAction.NONE,
            ProfilerAction.WARMUP,
            ProfilerAction.RECORD,
            ProfilerAction.RECORD_AND_SAVE,
            ProfilerAction.NONE,
            ProfilerAction.NONE,
            ProfilerAction.NONE,
            ProfilerAction.NONE,
        ]
        for step in range(len(test_schedule_expected_outputs)):
            self.assertEqual(test_schedule(step), test_schedule_expected_outputs[step])

    def test_export_stacks(self):
        with _profile(with_stack=True, use_kineto=kineto_available()) as p:
            x = torch.randn(10, 10)
            y = torch.randn(10, 10)
            z = torch.mm(x, y)
            z = z + y

        with TemporaryFileName(mode="w+") as fname:
            p.export_stacks(fname)
            with io.open(fname, 'r') as f:
                lines = f.readlines()
            assert len(lines) > 0, "Empty stacks file"
            for line in lines:
                is_int = False
                try:
                    assert int(line.split(" ")[-1]) > 0, "Invalid stacks record"
                    is_int = True
                except ValueError:
                    pass
                assert is_int, "Invalid stacks record"

    @unittest.skipIf(not kineto_available(), "Kineto is required")
    @unittest.skipIf(IS_WINDOWS, "Test is flaky on Windows")
    def test_tensorboard_trace_handler(self):
        use_cuda = torch.profiler.ProfilerActivity.CUDA in supported_activities()
        with _profile(use_cuda=use_cuda, use_kineto=True):
            self.payload(use_cuda=use_cuda)

        with TemporaryDirectoryName() as dname:
            with profile(
                activities=[
                    torch.profiler.ProfilerActivity.CPU
                ] + ([
                    torch.profiler.ProfilerActivity.CUDA
                ] if use_cuda else []),
                schedule=torch.profiler.schedule(
                    wait=1,
                    warmup=1,
                    active=2,
                    repeat=3),
                on_trace_ready=torch.profiler.tensorboard_trace_handler(dname)
            ) as p:
                for _ in range(18):
                    self.payload(use_cuda=use_cuda)
                    p.step()

            self.assertTrue(os.path.exists(dname))
            file_num = 0
            for file_name in os.listdir(dname):
                parts = file_name.split('.')
                self.assertTrue(len(parts) > 4)
                self.assertTrue(parts[-4].isdigit() and int(parts[-4]) > 0, "Wrong tracing file name pattern")
                self.assertEqual(parts[-3:], ['pt', 'trace', 'json'])
                file_num += 1
            self.assertEqual(file_num, 3)

        # test case for gzip file format
        with TemporaryDirectoryName() as dname:
            p = profile(
                activities=[
                    torch.profiler.ProfilerActivity.CPU
                ] + ([
                    torch.profiler.ProfilerActivity.CUDA
                ] if use_cuda else []),
                schedule=torch.profiler.schedule(
                    wait=1,
                    warmup=1,
                    active=2,
                    repeat=3),
                on_trace_ready=torch.profiler.tensorboard_trace_handler(dname, use_gzip=True)
            )
            p.start()
            for _ in range(18):
                self.payload(use_cuda=use_cuda)
                p.step()
            p.stop()

            self.assertTrue(os.path.exists(dname))
            file_num = 0
            for file_name in os.listdir(dname):
                parts = file_name.split('.')
                self.assertTrue(len(parts) > 4)
                self.assertTrue(parts[-5].isdigit() and int(parts[-5]) > 0, "Wrong tracing file name pattern")
                self.assertEqual(parts[-4:], ['pt', 'trace', 'json', 'gz'])
                file_num += 1
            self.assertEqual(file_num, 3)

    @unittest.skipIf(not kineto_available(), "Kineto is required")
    def test_profiler_metadata(self):
        t1, t2 = torch.ones(1), torch.ones(1)
        with profile() as prof:
            torch.add(t1, t2)
            prof.add_metadata("test_key1", "test_value1")
            prof.add_metadata_json("test_key2", "[1,2,3]")

        with TemporaryFileName(mode="w+") as fname:
            prof.export_chrome_trace(fname)
            with io.open(fname, 'r') as f:
                trace = json.load(f)
                assert "test_key1" in trace
                assert trace["test_key1"] == "test_value1"
                assert "test_key2" in trace
                assert trace["test_key2"] == [1, 2, 3]

    def _test_profiler_tracing(self, use_kineto):
        with _profile(use_kineto=use_kineto) as prof:
            t1, t2 = torch.ones(1), torch.ones(1)
            torch.add(t1, t2)

        with TemporaryFileName(mode="w+") as fname:
            prof.export_chrome_trace(fname)
            # read the trace and expect valid json
            # if the JSON generated by export_chrome_trace is not valid, this will throw and fail the test.
            with io.open(fname, 'r') as f:
                json.load(f)

        # test empty trace
        with _profile(use_kineto=use_kineto) as prof:
            pass
        # saving an empty trace
        with TemporaryFileName(mode="w+") as fname:
            prof.export_chrome_trace(fname)

        # Same test but for cuda.
        use_cuda = torch.profiler.ProfilerActivity.CUDA in supported_activities()
        if not use_cuda:
            return

        device = torch.device("cuda:0")
        with _profile(use_cuda=True, use_kineto=use_kineto) as prof:
            t1, t2 = torch.ones(1, device=device), torch.ones(1, device=device)
            torch.add(t1, t2)

        with TemporaryFileName(mode="w+") as fname:
            prof.export_chrome_trace(fname)
            # Now validate the json
            with io.open(fname, 'r') as f:
                json.load(f)

    def test_profiler_tracing(self):
        self._test_profiler_tracing(False)
        if kineto_available():
            self._test_profiler_tracing(True)

    @unittest.skip("Disable forward->backward link to workaround profiler crash")
    def test_profiler_fwd_bwd_link(self):
        with _profile(use_kineto=True) as prof:
            t1, t2 = torch.ones(1, requires_grad=True), torch.ones(1, requires_grad=True)
            z = torch.add(t1, t2)
            y = torch.ones(1)
            loss = torch.nn.functional.binary_cross_entropy_with_logits(z, y)
            loss.backward()
        with TemporaryFileName(mode="w+") as fname:
            prof.export_chrome_trace(fname)
            with io.open(fname, 'r') as f:
                j = json.load(f)
                events = j["traceEvents"]
                ts_to_name = {}
                flow_s_to_ts = {}
                flow_f_to_ts = {}
                for e in events:
                    if e["ph"] == "X":
                        ts_to_name[e["ts"]] = e["name"]
                    if "cat" in e and "name" in e and e["cat"] == "forward_backward" and e["name"] == "fwd_bwd":
                        if e["ph"] == "s":
                            flow_s_to_ts[e["id"]] = e["ts"]
                        elif e["ph"] == "f":
                            flow_f_to_ts[e["id"]] = e["ts"]
                self.assertTrue(len(flow_s_to_ts) == 2)
                self.assertTrue(len(flow_f_to_ts) == 2)
                self.assertTrue(1 in flow_s_to_ts.keys())
                self.assertTrue(1 in flow_f_to_ts.keys())
                self.assertTrue(2 in flow_s_to_ts.keys())
                self.assertTrue(2 in flow_f_to_ts.keys())
                s_ts_1 = flow_s_to_ts[1]
                f_ts_1 = flow_f_to_ts[1]
                s_ts_2 = flow_s_to_ts[2]
                f_ts_2 = flow_f_to_ts[2]
                self.assertTrue(all([ts in ts_to_name.keys() for ts in [s_ts_1, f_ts_1, s_ts_2, f_ts_2]]))
                self.assertTrue(ts_to_name[s_ts_1] == "aten::binary_cross_entropy_with_logits")
                self.assertTrue(ts_to_name[s_ts_2] == "aten::add")

    def test_profiler_type(self):
        profiler_type = torch._C._autograd._profiler_type
        ActiveProfilerType = torch._C._autograd.ActiveProfilerType
        self.assertEqual(profiler_type(), ActiveProfilerType.NONE)

        # Autograd profiler
        with _profile_legacy():
            self.assertEqual(profiler_type(), ActiveProfilerType.LEGACY)

        # Kineto profiler
        with profile():
            self.assertEqual(profiler_type(), ActiveProfilerType.KINETO)

    def test_profiler_correlation_id(self):
        '''
        We expect the correlation_id to be unique across multiple invokation of the profiler,
        So we will reuse id_uniqueness_set.
        '''
        id_uniqueness_set = set()
        model = torch.nn.Sequential(
            nn.Conv2d(16, 33, 18),
            nn.ReLU(),
            nn.Linear(243, 243),
            nn.ReLU(),
        )
        inputs = torch.randn(40, 16, 18, 260)
        uint32_max = 2**32 - 1
        for i in range(5):
            with profile() as prof:
                model(inputs)
            for event in prof.profiler.kineto_results.events():
                corr_id = event.correlation_id()
                if (corr_id):
                    self.assertTrue(corr_id not in id_uniqueness_set)
                    id_uniqueness_set.add(corr_id)
                    self.assertTrue(corr_id < uint32_max)

<<<<<<< HEAD
    def test_utils_compute_self_time(self):
        with profile() as prof:
            t1, t2 = torch.ones(1, requires_grad=True), torch.ones(
                1, requires_grad=True)
            z = torch.add(t1, t2)
            y = torch.ones(1)
            loss = torch.nn.functional.binary_cross_entropy_with_logits(z, y)
            loss.backward()
        metrics = dict()
        _utils.compute_self_time(prof.profiler, metrics)
        self.assertTrue(len(metrics) > 0)
        for event_key, event_metrics in metrics.items():
            self.assertEqual(
                event_metrics.self_time_ns,
                event_key.event.duration_time_ns - sum([
                    child.duration_time_ns
                    for child in event_key.event.children
                ]))

def find_node_with_name(nodes, name):
    for node in nodes:
        if node.name() == name:
            return node
        result = find_node_with_name(node.children, name)
        if result is not None:
            return result

class TestTorchTidyProfiler(TestCase):
=======
>>>>>>> a5551714
    def test_extra_fields(self):
        with profile(with_stack=True, profile_memory=True) as p:
            _ = torch.ones((1,))

        nodes = p.profiler.kineto_results.experimental_event_tree()
        node = find_node_with_name(nodes, "aten::ones")
        self.assertIsNotNone(node)

        self.assertIsInstance(
            node.extra_fields,
            torch._C._autograd._ExtraFields_TorchOp)

        self.assertIsInstance(
            node.parent.extra_fields,
            torch._C._autograd._ExtraFields_PyCCall)

        self.assertEqual(node.children[0].name(), "aten::empty")
        self.assertEqual(node.children[0].children[0].name(), "[memory]")
        self.assertIsInstance(
            node.children[0].children[0].extra_fields,
            torch._C._autograd._ExtraFields_Allocation)

    def test_tensor_sizes(self):
        x = torch.ones(10, 10)
        y = torch.ones(1, 10)

        with profile(with_stack=True, profile_memory=True, record_shapes=True) as p:
            _ = x + y

        nodes = p.profiler.kineto_results.experimental_event_tree()
        node = find_node_with_name(nodes, "aten::add")
        self.assertIsNotNone(node)

        self.assertIsInstance(
            node.extra_fields,
            torch._C._autograd._ExtraFields_TorchOp)

        # The alpha scalar has a [] size
        self.assertEqual(node.extra_fields.inputs.shapes, [[10, 10], [1, 10], []])
        self.assertEqual(node.extra_fields.inputs.dtypes, ['float', 'float', 'Scalar'])


class TestExperimentalUtils(TestCase):

    @staticmethod
    def generate_mock_profile():

        @dataclass(frozen=True)
        class MockKinetoEvent():
            _name: str
            _start_us: int
            _duration_us: int
            _linked_correlation_id: int
            _device_type: DeviceType

            def name(self) -> str:
                return self._name

            def start_us(self) -> int:
                return self._start_us

            def duration_us(self) -> int:
                return self._duration_us

            def linked_correlation_id(self) -> int:
                return self._linked_correlation_id

            def device_type(self) -> DeviceType:
                return self._device_type

        @dataclass(frozen=True)
        class MockProfilerEvent():
            _name: str
            id: int
            start_time_ns: int
            duration_time_ns: int
            children = []
            parent = None

            @property
            def end_time_ns(self):
                return self.start_time_ns + self.duration_time_ns

            def name(self) -> str:
                return self._name

        cuda_events = [
            MockKinetoEvent("cudaLaunchKernel", 400, 100, 1, DeviceType.CPU),
            MockKinetoEvent("cudaLaunchKernel", 500, 100, 2, DeviceType.CPU),
            MockKinetoEvent("cudaLaunchKernel", 600, 100, 3, DeviceType.CPU),
            MockKinetoEvent("GPU", 700, 100, 1, DeviceType.CUDA),
            MockKinetoEvent("GPU", 800, 100, 2, DeviceType.CUDA),
            MockKinetoEvent("GPU", 900, 100, 3, DeviceType.CUDA)
        ]

        cpu_events = [
            MockProfilerEvent("CPU (Before cudaLaunchKernel)", 1, 0, 100000),
            MockProfilerEvent("CPU (Before cudaLaunchKernel)", 2, 100001, 100000),
            MockProfilerEvent("CPU (Before cudaLaunchKernel)", 3, 200001, 100000),
            MockProfilerEvent("CPU (Before cudaLaunchKernel)", 4, 300001, 100000),
            MockProfilerEvent("CPU (After cudaLaunchKernel)", 5, 400001, 100000),
            MockProfilerEvent("CPU (After cudaLaunchKernel)", 6, 500001, 100000),
            MockProfilerEvent("CPU (After cudaLaunchKernel)", 7, 600001, 100000),
            MockProfilerEvent("CPU (After GPU)", 8, 700001, 100000),
            MockProfilerEvent("CPU (After GPU)", 9, 800001, 100000),
            MockProfilerEvent("CPU (After GPU)", 10, 900001, 100000),
            MockProfilerEvent("CPU (No Event)", 11, 1000001, 100000),
        ]

        profiler = unittest.mock.Mock()
        profiler.kineto_results = unittest.mock.Mock()
        profiler.kineto_results.events = unittest.mock.Mock(
            return_value=cuda_events)
        profiler.kineto_results.experimental_event_tree = unittest.mock.Mock(
            return_value=cpu_events)
        return profiler

    def test_utils_compute_self_time(self):
        with profile() as prof:
            t1, t2 = torch.ones(1, requires_grad=True), torch.ones(
                1, requires_grad=True)
            z = torch.add(t1, t2)
            y = torch.ones(1)
            loss = torch.nn.functional.binary_cross_entropy_with_logits(z, y)
            loss.backward()
        basic_eval = _utils.BasicEvaluation(prof.profiler)
        metrics = basic_eval.metrics
        self.assertTrue(len(metrics) > 0)
        for event_key, event_metrics in metrics.items():
            self.assertEqual(
                event_metrics.self_time_ns,
                event_key.event.duration_time_ns - sum([
                    child.duration_time_ns
                    for child in event_key.event.children
                ]))

    def test_utils_compute_queue_depth(self):

        def format_queue_depth(queue_depth_list, events):
            res = ""
            for data, event in zip(queue_depth_list, events):
                res += f"{data.queue_depth} [{event.name()}]\n"
            return res

        # We have to use Mock because time series data is too flaky to test
        profiler = self.generate_mock_profile()
        basic_evaluation = _utils.BasicEvaluation(profiler)
        self.assertExpectedInline(
            format_queue_depth(basic_evaluation.queue_depth_list,
                               basic_evaluation.cuda_events), """\
1 [cudaLaunchKernel]
2 [cudaLaunchKernel]
3 [cudaLaunchKernel]
2 [GPU]
1 [GPU]
0 [GPU]
""")
        self.assertExpectedInline(
            format_queue_depth([
                basic_evaluation.metrics[k]
                for k in basic_evaluation.event_keys
            ], basic_evaluation.events), """\
0 [CPU (Before cudaLaunchKernel)]
0 [CPU (Before cudaLaunchKernel)]
0 [CPU (Before cudaLaunchKernel)]
0 [CPU (Before cudaLaunchKernel)]
1 [CPU (After cudaLaunchKernel)]
2 [CPU (After cudaLaunchKernel)]
3 [CPU (After cudaLaunchKernel)]
2 [CPU (After GPU)]
1 [CPU (After GPU)]
0 [CPU (After GPU)]
0 [CPU (No Event)]
""")

    def test_utils_compute_queue_depth_when_no_cuda_events(self):
        # For traces with only cpu events, we expect empty queue depth list
        x = torch.ones((1024, 1024))
        with profile() as prof:
            for _ in range(5):
                x = x @ x
        basic_evaluation = _utils.BasicEvaluation(prof.profiler)
        self.assertFalse(basic_evaluation.compute_queue_depth())


if __name__ == '__main__':
    run_tests()<|MERGE_RESOLUTION|>--- conflicted
+++ resolved
@@ -1110,26 +1110,6 @@
                     id_uniqueness_set.add(corr_id)
                     self.assertTrue(corr_id < uint32_max)
 
-<<<<<<< HEAD
-    def test_utils_compute_self_time(self):
-        with profile() as prof:
-            t1, t2 = torch.ones(1, requires_grad=True), torch.ones(
-                1, requires_grad=True)
-            z = torch.add(t1, t2)
-            y = torch.ones(1)
-            loss = torch.nn.functional.binary_cross_entropy_with_logits(z, y)
-            loss.backward()
-        metrics = dict()
-        _utils.compute_self_time(prof.profiler, metrics)
-        self.assertTrue(len(metrics) > 0)
-        for event_key, event_metrics in metrics.items():
-            self.assertEqual(
-                event_metrics.self_time_ns,
-                event_key.event.duration_time_ns - sum([
-                    child.duration_time_ns
-                    for child in event_key.event.children
-                ]))
-
 def find_node_with_name(nodes, name):
     for node in nodes:
         if node.name() == name:
@@ -1139,8 +1119,6 @@
             return result
 
 class TestTorchTidyProfiler(TestCase):
-=======
->>>>>>> a5551714
     def test_extra_fields(self):
         with profile(with_stack=True, profile_memory=True) as p:
             _ = torch.ones((1,))
