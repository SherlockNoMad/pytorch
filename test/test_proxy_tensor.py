# Owner(s): ["module: ProxyTensor"]

from torch.testing._internal.common_utils import TestCase, run_tests, IS_WINDOWS, xfail_inherited_tests
import torch
import unittest
import warnings
import torch.nn.utils._stateless as stateless
import operator
from collections.abc import Iterable
from torch.testing._internal.common_device_type import instantiate_device_type_tests
from torch.testing._internal.common_methods_invocations import DecorateInfo
from torch.testing._internal.common_methods_invocations import op_db, wrapper_set_seed
from torch._subclasses.fake_tensor import DynamicOutputShapeException, DataDependentOutputException

from torch._decomp import decomposition_table
from torch.fx.experimental.symbolic_shapes import sym_float, eval_guards, bind_symbols, fx_placeholder_vals
from torch.testing._internal.common_device_type import ops
from torch._C import _disabled_torch_function_impl
from torch.fx.experimental.proxy_tensor import make_fx, DecompositionInterpreter, get_isolated_graphmodule
from torch.utils._pytree import tree_map
from torch import nn
import re

import functools
import itertools

aten = torch.ops.aten

try:
    import sympy  # noqa: F401
    # TODO(jansel): these tests fail on windows
    HAS_SYMPY = not IS_WINDOWS
except ImportError:
    HAS_SYMPY = False
skipIfNoSympy = unittest.skipIf(not HAS_SYMPY, "no sympy")
HAS_CUDA = torch.cuda.is_available()


def process_failures():
    """
    Takes file containing failures like

    FAILED test/test_proxy_tensor.py::TestProxyTensorOpInfoCPU::test_make_fx_symbolic_exhaustive___getitem___cpu_float32 - RuntimeError: aten.size.default - couldn't find symbolic meta function/decomposition  # noqa: B950

    and processes them into a list of opinfo xfails
    """
    f = open('pytest_failures')
    failures = f.readlines()
    failures = [i.strip() for i in failures]

    def process_failure_string(s, matcher):
        out = re.search(matcher, s)
        return out.groups()

    SYMBOLIC_TRACE_MATCH = r'exhaustive_(.*)_cpu.*: (.*)'
    failures = [process_failure_string(s, SYMBOLIC_TRACE_MATCH) for s in failures]

    def create_normalized_name(op):
        if op.variant_test_name == '':
            s = op.name
        else:
            s = f"{op.name}.{op.variant_test_name}"
        return s.replace('.', '_')

    remap_opinfo = {create_normalized_name(op): (op.name, op.variant_test_name) for op in op_db}

    print("symbolic_tensor_failures = {")
    for failure, reason in failures:
        print(f"    xfail{remap_opinfo[failure]},  # {reason}")
    print("}")


# Copied from functorch
def xfail(op_name, variant_name='', *, device_type=None, dtypes=None):
    return (op_name, variant_name, device_type, dtypes, True)


def skip(op_name, variant_name='', *, device_type=None, dtypes=None):
    return (op_name, variant_name, device_type, dtypes, False)


def skipOps(test_case_name, base_test_name, to_skip):
    all_opinfos = op_db
    for xfail in to_skip:
        op_name, variant_name, device_type, dtypes, expected_failure = xfail
        matching_opinfos = [o for o in all_opinfos
                            if o.name == op_name and o.variant_test_name == variant_name]
        assert len(matching_opinfos) >= 1, f"Couldn't find OpInfo for {xfail}"
        for opinfo in matching_opinfos:
            decorators = list(opinfo.decorators)
            if expected_failure:
                decorator = DecorateInfo(unittest.expectedFailure,
                                         test_case_name, base_test_name,
                                         device_type=device_type, dtypes=dtypes)
                decorators.append(decorator)
            else:
                decorator = DecorateInfo(unittest.skip("Skipped!"),
                                         test_case_name, base_test_name,
                                         device_type=device_type, dtypes=dtypes)
                decorators.append(decorator)
            opinfo.decorators = tuple(decorators)

    # This decorator doesn't modify fn in any way
    def wrapped(fn):
        return fn
    return wrapped


USE_TORCHVISION = False
try:
    import torchvision
    USE_TORCHVISION = True
except ImportError:
    warnings.warn("Couldn't import torchvision. Some of our tests use it, try "
                  "to install it with commands from pytorch.org, post-fixed with "
                  "`--no-deps` to avoid overwriting the pytorch installation",
                  UserWarning)


def _create_new_input(x):
    if not isinstance(x, torch.Tensor):
        return x
    if x.dtype != torch.float:
        return x + 1
    if x.is_leaf:
        return torch.rand_like(x, requires_grad=x.requires_grad)
    else:
        return torch.rand_like(x)

"""
Delays a cos being executed on the unwraptensor until its used. Simulates a CommTensor used
"""
class UnwrapTensor(torch.Tensor):
    @staticmethod
    def __new__(cls, tensor: torch.Tensor):
        r = torch.Tensor._make_wrapper_subclass(
            cls,
            tensor.size(),
            dtype=tensor.dtype,
            device=tensor.device,
            layout=tensor.layout,
            requires_grad=tensor.requires_grad,
        )
        r._tensor = tensor
        return r

    def __repr__(self):
        # TODO: consider all_gather the local tensors for better debugging
        return f"UnwrapTensor({self._tensor})"

    __torch_function__ = _disabled_torch_function_impl

    @classmethod
    def __torch_dispatch__(cls, func, types, args=(), kwargs=None):
        def unwrap(e):
            ret = e
            if isinstance(e, UnwrapTensor):
                ret = e._tensor.cos()

            return ret

        args = tree_map(unwrap, args)
        kwargs = tree_map(unwrap, kwargs)
        return func(*args, **kwargs)

class TestGenericProxyTensor(TestCase):
    # WARNING: if any of your inputs are index tensors, DO NOT use this
    # function
    def _test(self, f, inps):
        fx_f = make_fx(f, tracing_mode=self.tracing_mode)(*inps)
        new_inps = tree_map(_create_new_input, inps)
        r1 = fx_f(*new_inps)
        r2 = f(*new_inps)
        self.assertEqual(r1, r2)

    def test_make_fx_simple(self):
        def f(x):
            return torch.sin(x)
        self._test(f, (torch.randn(3),))

    def test_scalar_device(self, device='cpu'):
        def f(a, b):
            return a + b
        self._test(f, [torch.randn(3, device=device), torch.tensor(5)])

    def test_isolated_graphmodule(self):
        def is_any_sum(gm):
            return any(node.target == torch.ops.aten.sum.default for node in gm.graph.nodes)

        def is_any_digamma(gm):
            return any(node.target == torch.ops.aten.digamma.default for node in gm.graph.nodes)

        def is_any_sigmoid(gm):
            return any(node.target == torch.ops.aten.sigmoid.default for node in gm.graph.nodes)

        def inner(x):
            return torch.sum(x)

        def f(x):
            gm = get_isolated_graphmodule(inner, (x,), {})
            self.assertTrue(is_any_sum(gm))
            return x + torch.randn(x.shape)

        # get_isolated_graphmodule uses make_fx internally that shouldn't be traced
        # by the outer make_fx call
        traced = make_fx(f)(torch.randn(3))
        self.assertFalse(is_any_sum(traced))

        # When factory functions are used, they should not be traced
        # by the outer make_fx call
        def inner_with_factory():
            val = torch.tensor(float(1))
            val.add_(2)
            return torch.full((10, 10), val).sum()

        def f1(x):
            gm = get_isolated_graphmodule(inner_with_factory, (), {})
            self.assertTrue(is_any_sum(gm))
            return torch.sigmoid(x)

        def f2(x):
            gm = get_isolated_graphmodule(f1, (x,), {})
            self.assertFalse(is_any_sum(gm))
            self.assertTrue(is_any_sigmoid(gm))
            return torch.digamma(x)

        traced = make_fx(f2)(torch.randn(3))
        self.assertFalse(is_any_sum(traced))
        self.assertFalse(is_any_sigmoid(traced))
        self.assertTrue(is_any_digamma(traced))

        # Verify nested make_fx calls don't make factory functions to be leaked
        # into the outer graph
        def f2(x):
            gm = make_fx(f1)(x)
            self.assertFalse(is_any_sum(gm))
            self.assertTrue(is_any_sigmoid(gm))
            return torch.digamma(x)

        traced = make_fx(f2)(torch.randn(3))
        self.assertFalse(is_any_sum(traced))
        self.assertTrue(is_any_sigmoid(traced))
        self.assertTrue(is_any_digamma(traced))

        # Verify interaction with non-ProxyTensor modes
        from torch.testing._internal.logging_tensor import LoggingTensorMode

        def f1_logging(x):
            with LoggingTensorMode():
                gm = get_isolated_graphmodule(inner_with_factory, (), {})
            self.assertTrue(is_any_sum(gm))
            return torch.sigmoid(x)

        def f2_logging(x):
            with LoggingTensorMode(), LoggingTensorMode():
                gm = get_isolated_graphmodule(f1_logging, (x,), {})
            self.assertFalse(is_any_sum(gm))
            self.assertTrue(is_any_sigmoid(gm))
            return torch.digamma(x)

        traced = make_fx(f2_logging)(torch.randn(3))
        self.assertFalse(is_any_sum(traced))
        self.assertFalse(is_any_sigmoid(traced))
        self.assertTrue(is_any_digamma(traced))

        # Verify interaction with another tensor subclass
        # This case currently doesn't work and should raise an error
        # See: https://github.com/pytorch/pytorch/pull/81764#issuecomment-1200472068
        from torch.testing._internal.logging_tensor import LoggingTensor

        def f1_logging_tensor(x):
            gm = get_isolated_graphmodule(inner_with_factory, (), {})
            self.assertTrue(is_any_sum(gm))
            return torch.sigmoid(x)

        def f2_logging_tensor(x):
            x = LoggingTensor(x)
            gm = get_isolated_graphmodule(f1_logging_tensor, (x,), {})
            self.assertFalse(is_any_sum(gm))
            self.assertTrue(is_any_sigmoid(gm))
            return torch.digamma(x)

        traced = make_fx(f2_logging_tensor)(torch.randn(3))
        self.assertFalse(is_any_sum(traced))
        self.assertFalse(is_any_sigmoid(traced))  # this fails, sigmoid is traced with LoggingTensor
        self.assertTrue(is_any_digamma(traced))

    def test_proxy_tensor_mode_with_decomp_table_preserves_proxy(self):
        def f(x):
            y = x.new_zeros(x.size())
            y.copy_(x)
            return y

        def _new_zeros_decomp(inp, size, dtype=None, layout=None, device=None, pin_memory=None):
            return torch.zeros(size, dtype=inp.dtype, device=inp.device)

        factory_func_decomp = {torch.ops.aten.new_zeros.default: _new_zeros_decomp}

        # When new_zeros() decomposes into torch.zero(), we expect ProxyTensorMode
        # to still be (re-entrantly) enabled, so that the `torch.zero()` call
        # returns a ProxyTensor.
        out = make_fx(f, decomposition_table=factory_func_decomp)(torch.ones(2))
        self.assertExpectedInline(out.code, """\



def forward(self, x_1):
    zeros = torch.ops.aten.zeros.default([2], dtype = torch.float32, device = device(type='cpu'), pin_memory = False)
    copy_ = torch.ops.aten.copy_.default(zeros, x_1);  zeros = x_1 = None
    return copy_
    """)

    def test_make_fx_reentrant_dispatch(self):
        def f(x):
            return torch.ops.aten.norm.Scalar(x, 2.0)

        def norm_decomp(x, p=2.0):
            if p != 2.0:
                raise RuntimeError("can't handle with p != 2")
            return torch.sqrt(torch.sum(torch.square(x)))

        decomp = {torch.ops.aten.norm.Scalar: norm_decomp}

        traced = make_fx(f, decomposition_table=decomp, tracing_mode=self.tracing_mode)(torch.rand(3))

        for n in traced.graph.nodes:
            self.assertTrue("square" not in str(n.target))
            self.assertTrue("norm" not in str(n.target))

    @unittest.skipIf(not USE_TORCHVISION, "test requires torchvision")
    def test_resnet18_backward_trace(self):
        mod = torchvision.models.resnet18()

        # An old version of this test called the module directly.  This works
        # for tracing_mode == "real", but for fake tensors, we also have to
        # ensure that the parameters and buffers get wrapped in fake tensors
        # because free fake tensors are not supported.  Fortunately stateless
        # does precisely this for us.
        def f(x, params, buffers):
            for p in params.values():
                p.grad = None
            loss = stateless.functional_call(mod, {**params, **buffers}, (x,)).sum()
            # I could have done this with the functional API, but there is
            # plenty of exercising this; I want to show mutating API still
            # works
            loss.backward()
            return [p.grad for p in params.values()]

        inp = torch.randn(3, 3, 250, 250)
        self._test(f, [inp, dict(mod.named_parameters()), dict(mod.named_buffers())])

    def test_varargs(self):
        def f(*args):
            return sum(args)

        self._test(f, [torch.randn(2), torch.randn(2)])

    def test_proxy_tensor(self):
        def f_grad(x):
            val = x.cos().cos().sum()
            return torch.autograd.grad(val, x)

        def f_backward(x):
            val = x.cos().cos().sum()
            val.backward()
            return x.grad

        for f in [f_grad, f_backward]:
            self._test(f, [torch.randn(3, requires_grad=True)])

    def test_pickle_issue89626(self):
        import pickle
        x = torch.randn(2)
        make_fx(lambda x: x * 2, tracing_mode=self.tracing_mode)(x)
        pickle.dumps(x)

    def test_inplace_metadata(self):
        def f(x):
            x = x.clone()
            x.unsqueeze_(-1)
            assert x.shape[-1] == 1
            return x

        self._test(f, [torch.randn(5)])

    def test_mode_tracing_factory_function(self):
        def f(x):
            return x + torch.randn(x.shape)

        # default behavior should trace factory functions
        traced = make_fx(f, tracing_mode=self.tracing_mode)(torch.randn(3))
        self.assertTrue(
            any(
                node.target == aten.randn.default
                for node in traced.graph.nodes
            )
        )

    def test_val_metadata_mutation(self):
        def f(x):
            y = x.clone()
            y.unsqueeze_(0)
            return y

        traced = make_fx(f, tracing_mode=self.tracing_mode)(torch.randn(3, requires_grad=True))
        self.assertEqual([
            tuple(node.meta['val'].shape)
            for node in traced.graph.nodes
            if 'val' in node.meta
        ], [(3,), (3,), (1, 3)])

    def test_make_fx_overloads(self):
        def f(x):
            return x.cos() + torch.randn(x.shape)

        traced = make_fx(f, tracing_mode=self.tracing_mode)(torch.randn(3))

        self.assertTrue(all([isinstance(node.target, torch._ops.OpOverload)
                             for node in traced.graph.nodes if node.op == 'call_function']))

    def test_tensor_constants(self):
        def f():
            val = torch.tensor(float('inf'))
            return torch.full((100, 100), val)

        self._test(f, [])

    def test_allclose(self):
        def f(a, b):
            return torch.allclose(a, b)

        def test_f():
            make_fx(f, tracing_mode=self.tracing_mode)(
                torch.zeros(3), torch.zeros(3)
            )

        if self.tracing_mode == "symbolic":
            self.assertRaises(DataDependentOutputException, test_f)
        else:
            self.assertRaisesRegex(RuntimeError, "data-dependent", test_f)

    def test_constant_proxy_tensor_mut(self):
        def f():
            val = torch.tensor(float(1))
            val.add_(2)
            return torch.full((100, 100), val)

        g = make_fx(f, tracing_mode=self.tracing_mode)()
        self.assertEqual(g(), f())
        # In case we mutated shared state in the g graph!
        self.assertEqual(g(), f())

    def test_constant_unbind(self):
        def f():
            val = torch.tensor([2])
            r, = torch.unbind(val, 0)
            return r.item()

        g = make_fx(f, tracing_mode=self.tracing_mode)()
        self.assertEqual(g(), f())

    def test_constant_blowup(self):
        def f():
            val = torch.tensor([2])
            blowup = val.repeat(1000)
            return bool(blowup.sum().item() == 2)

        self.assertRaisesRegex(
            RuntimeError, "data-dependent",
            lambda: make_fx(f, tracing_mode=self.tracing_mode)()
        )

    def test_constant_random(self):
        def f():
            val = torch.tensor([2.0])
            val.normal_()
            return bool(val.item() == 2.1)

        self.assertRaisesRegex(
            RuntimeError, "data-dependent",
            lambda: make_fx(f, tracing_mode=self.tracing_mode)()
        )

    def test_decomposition_interpreter(self):
        def fn(x):
            return torch.nn.functional.silu(x)

        x = torch.rand((4, 4))
        fx_module = make_fx(fn, tracing_mode=self.tracing_mode, decomposition_table=None)(x)

        found_silu = False
        for n in fx_module.graph.nodes:
            if n.target == torch.ops.aten.silu or n.target == torch.ops.aten.silu.default:
                found_silu = True

        self.assertTrue(found_silu)

        new_graph = torch.fx.Graph()
        silu_decomp_table = {torch.ops.aten.silu.default: decomposition_table[torch.ops.aten.silu.default]}
        DecompositionInterpreter(
            fx_module,
            new_graph=new_graph,
            decomposition_table=silu_decomp_table,
        ).run(x)

        decomposed_module = torch.fx.GraphModule(fx_module, new_graph)

        for n in decomposed_module.graph.nodes:
            self.assertTrue(n.target != torch.ops.aten.silu)
            self.assertTrue(n.target != torch.ops.aten.silu.default)

        self.assertEqual(fx_module(x), decomposed_module(x))

    def test_make_fx_model_fwd_bwd(self):
        class Foo(torch.nn.Module):
            def __init__(self):
                super().__init__()
                self.linear = torch.nn.Linear(5, 5)

            def forward(self, x):
                return self.linear(x).relu()

        model = Foo()

        def f(x, params):
            out = stateless.functional_call(model, params, x).sum()
            out.backward()
            return list(params.values())
        input = torch.randn(3, 5, requires_grad=True)
        params = dict(model.named_parameters())
        fx_f = make_fx(f, tracing_mode=self.tracing_mode)(input, params)
        # fx may change the order of parameters in list, so using set() to compare
        self.assertTrue(
            torch.allclose(fx_f(input, params)[0], f(input, params)[0])
            or
            torch.allclose(fx_f(input, params)[0], f(input, params)[1])
        )
        self.assertTrue(
            torch.allclose(fx_f(input, params)[1], f(input, params)[0])
            or
            torch.allclose(fx_f(input, params)[1], f(input, params)[1])
        )

    def test_make_fx_model_double_param(self):
        class Emformer(torch.nn.Module):
            def __init__(
                self,
                input_dim: int = 256,
            ) -> None:
                super().__init__()

                self.layer_norm = torch.nn.LayerNorm(input_dim)

            def forward(mod_self, x):  # noqa: B902
                self.assertTrue(isinstance(mod_self.layer_norm.weight, torch.Tensor))
                y = mod_self.layer_norm(x)
                self.assertTrue(isinstance(mod_self.layer_norm.weight, torch.Tensor))
                z = mod_self.layer_norm(y)
                return z


        gm = make_fx(Emformer())(torch.randn(16, 1, 256))
        ops = set([n.target for n in gm.graph.nodes if n.op == 'call_function'])
        self.assertEqual(len(ops), 2)


    def test_make_fx_model_fwd_bwd_wgtupdate(self):
        class Foo(torch.nn.Module):
            def __init__(self):
                super().__init__()
                self.linear = torch.nn.Linear(5, 5)

            def forward(self, x):
                return self.linear(x).relu()

        model = Foo()

        def f(args, params, buffers):
            for p in params.values():
                p.grad = None
            if not isinstance(args, Iterable):
                args = [args]
            params_and_buffers = {**params, **buffers}
            out = stateless.functional_call(model, params_and_buffers, args)
            out.sum().backward()
            return [p - 1e-4 * p.grad for p in params.values()]

        input = torch.randn(3, 5, requires_grad=True)
        params = dict(model.named_parameters())
        buffers = dict(model.named_buffers())
        fx_f = make_fx(f, tracing_mode=self.tracing_mode)(input, params, buffers)
        # fx may change the order of parameters in list, so using set() to compare
        # also there is a numerical difference in results so changing atol from 1e-08 to 1e-03
        self.assertTrue(
            torch.allclose(fx_f(input, params, buffers)[0], f(input, params, buffers)[0], atol=1e-03)
            or
            torch.allclose(fx_f(input, params, buffers)[0], f(input, params, buffers)[1], atol=1e-03)
        )
        self.assertTrue(
            torch.allclose(fx_f(input, params, buffers)[1], f(input, params, buffers)[0], atol=1e-03)
            or
            torch.allclose(fx_f(input, params, buffers)[1], f(input, params, buffers)[1], atol=1e-03)
        )

    def test_trace_subclasses(self):
        def f1(x):
            x = UnwrapTensor(x)
            y = x * 2
            return y

        def f2(x):
            wrapped = UnwrapTensor(x)
            y = x * wrapped
            return y

        inp = [torch.randn(5)]
        self._test(f1, inp)
        self._test(f2, inp)

    def test_partial_decomp(self):
        def f(a, b, c):
            x = torch.addmm(a, b, c)
            y = torch.addmm(a, b, c, beta=2, alpha=1)
            return x + y
        inps = [torch.randn(5, 5), torch.randn(5, 5), torch.randn(5, 5)]
        fx_g = make_fx(f)(*inps)

        def addmm(a, b, c, beta=1, alpha=1):
            if beta == 1 and alpha == 1:
                return NotImplemented
            return beta * a + alpha * (b @ c)

        decomposed_fx = make_fx(f, {aten.addmm.default: addmm})(*inps)

        self.assertEqual(fx_g(*inps), decomposed_fx(*inps))
        self.assertEqual(len([n for n in fx_g.graph.nodes if n.target == aten.addmm.default]), 2)
        self.assertEqual(len([n for n in decomposed_fx.graph.nodes if n.target == aten.addmm.default]), 1)

    def test_decomp_of_capture(self):
        val = torch.randn(5)

        def f(x):
            return x.t() + val.t()

        def nop(x):
            return x.cos()

        traced = make_fx(f, decomposition_table={torch.ops.aten.t.default: nop})(torch.randn(5))
        self.assertEqual(len([n for n in traced.graph.nodes if n.target == torch.ops.aten.t.default]), 0)


    @unittest.skipIf(not HAS_CUDA, 'CUDA-only test')
    def test_amp_cache(self):
        layer = torch.nn.Conv2d(3, 3, 3).cuda()

        def f(x, w):
            return torch.nn.functional.conv2d(x, w, stride=layer.stride)

        inp = torch.randn(4, 3, 10, 10, device='cuda')
        with torch.autocast('cuda'):
            out_graph = make_fx(f)(inp, layer.weight).graph
            out_graph2 = make_fx(f)(inp, layer.weight).graph

        self.assertEqual(len(out_graph.nodes), len(out_graph2.nodes))
        for a, b in zip(out_graph.nodes, out_graph2.nodes):
            self.assertEqual(a.op, b.op)

    def test_strides(self):
        def f(x):
            self.assertTrue(x.is_contiguous())
            self.assertFalse(x.is_contiguous(memory_format=torch.channels_last))
            x = x.permute(0, 3, 1, 2)
            self.assertFalse(x.is_contiguous())
            self.assertTrue(x.is_contiguous(memory_format=torch.channels_last))
            return x
        make_fx(f)(torch.randn(2, 3, 4, 5))

        def f(x):
            self.assertTrue(x.is_contiguous())
            y = x[:, 1]
            self.assertFalse(y.is_contiguous())
            y = x[:, ::2]
            self.assertFalse(y.is_contiguous())
            return x.cos()

        make_fx(f)(torch.randn(2, 3, 4, 5))

    def test_pr_86917(self):
        # Tests the issue brought up here https://github.com/pytorch/pytorch/pull/86917#issuecomment-1283155344
        def f(a, b):
            return torch.ops.aten.nll_loss_forward(a, b, None, 1, 10)

        self._test(f, [torch.randn(1, 10), torch.zeros(1, dtype=torch.long)])

class TestGenericProxyTensorReal(TestGenericProxyTensor):
    tracing_mode = "real"


class TestGenericProxyTensorFake(TestGenericProxyTensor):
    tracing_mode = "fake"


@skipIfNoSympy
@xfail_inherited_tests([
    "test_make_fx_overloads",
    "test_trace_subclasses",
])
class TestGenericProxyTensorSymbolic(TestGenericProxyTensor):
    tracing_mode = "symbolic"


del TestGenericProxyTensor


class TestRealProxyTensor(TestCase):
    pass

class TestFakeProxyTensor(TestCase):
    def test_issue82547(self):
        x = nn.Parameter(torch.randn(3, 3))

        def f():
            return torch.ops.aten.t.default(x)
        self.assertRaisesRegex(Exception, "Please convert all Tensors", lambda: make_fx(f, tracing_mode="fake")())

        class A(torch.Tensor):
            pass

        x = A(torch.randn(3, 3))
        self.assertRaisesRegex(TypeError, "no implementation found", lambda: make_fx(f, tracing_mode="fake")())

    def test_use_fake_and_tensor(self):
        def f(x, y):
            z = torch.tensor([2.0, 3.0])
            return x + y + z

        g = make_fx(f, tracing_mode="fake")(torch.randn(2), torch.randn(2))
        x, y = torch.randn(2), torch.randn(2)
        self.assertEqual(g(x, y), f(x, y))

    def test_alias(self):
        def f(x):
            return torch.ops.aten.alias(x)

        r = str(make_fx(f, tracing_mode="fake")(torch.randn(2)).code).strip()
        # NB: this should not have a detach call
        self.assertExpectedInline(r, """\
def forward(self, x_1):
    alias = torch.ops.aten.alias.default(x_1);  x_1 = None
    return alias""")

    def test_meta(self):
        def f(x):
            a = x.cos()
            b = torch.var_mean(a, dim=0)
            c = b * 2
            return c

        out = make_fx(f, tracing_mode="fake")(torch.randn(5, 5))
        for n in out.graph.nodes:
            if n.op == 'output':
                continue
            self.assertTrue('val' in n.meta)

def _get_node(fx_g, cond):
    for n in fx_g.graph.nodes:
        if cond(n):
            return n
    raise AssertionError

def _get_free_symbols(shape_env):
    vars = tuple(shape_env.var_to_val.keys())
    return len([var for var in vars if var not in shape_env.replacements])

def _trace(f, *args):
    inps = [torch.randn(arg) for arg in args]
    return make_fx(f, tracing_mode="symbolic")(*inps)

# TODO: Need to test the guards themselves specifically as well
@skipIfNoSympy
class TestSymbolicTracing(TestCase):
    def _test_dynamic(self, fn, trace_inputs, test_inputs, assert_eq=True):
        """
        Tests fn traced with trace_inputs against test_inputs
        Also returns shape env
        """
        trace_inputs = [torch.randn(shape) for shape in trace_inputs]
        traced_f = make_fx(fn, tracing_mode="symbolic")(*trace_inputs)
        for input in test_inputs:
            input = [torch.randn(shape) for shape in input]
            rx, ry = traced_f(*input), fn(*input)
            if assert_eq:
                self.assertEqual(rx, ry)
        return traced_f


    def test_debug_interpreter(self):
        import torch.library
        from torch.library import Library

        foo = Library("foo", "DEF")
        foo.define("foo(Tensor self) -> Tensor")

        # Operator where meta and cpu disagree on strides
        @torch.library.impl(foo, "foo", "CPU")
        def foo_cpu(x):
            return x.clone().T

        @torch.library.impl(foo, "foo", "Meta")
        def foo_meta(x):
            return x.clone()

        def f(x):
            return torch.ops.foo.foo.default(x)

        gm = make_fx(f, tracing_mode="symbolic")(torch.randn(2, 2))
        from torch._functorch.compilers import DebugInterpreter

        interp = DebugInterpreter(gm)

        # input mismatch is caught (indicates guard problem)
        self.assertRaisesRegex(
            AssertionError, r"3 != 1",
            lambda: interp.run(torch.randn(3, 3).T),
        )

        # Catch the incorrect meta
        self.assertRaisesRegex(
            AssertionError, r"\(3, 1\) != \(1, 3\)",
            lambda: interp.run(torch.randn(3, 3))
        )

    def test_resize_from_zero(self):
        def f(x, y):
            x.resize_(y.size(0))

        r = str(make_fx(f, tracing_mode="symbolic")(torch.empty(0), torch.empty(2)).code).strip()
        self.assertExpectedInline(r, """\
def forward(self, x_1, y_1):
    sym_size = torch.ops.aten.sym_size(y_1, 0);  y_1 = None
    resize_ = torch.ops.aten.resize_.default(x_1, [sym_size]);  x_1 = sym_size = None
    return None""")


    def test_unary(self):
        def f(x):
            assert x.shape[0] < 20
            return x.cos()
        test_inputs = []
        test_inputs.append([(2, 5)])
        test_inputs.append([(6, 8)])
        gm = self._test_dynamic(f, [(3, 4)], test_inputs)
        self.assertTrue(eval_guards(gm, torch.randn(4, 5)))
        self.assertEqual(repr(bind_symbols(gm, torch.randn(4, 5))), "{s0: 4, s1: 5}")
        self.assertFalse(eval_guards(gm, torch.randn(25, 5)))
        # TODO: There should eventually be guards for contiguity, but they're
        # not currently being done yet
        assert len(gm.shape_env.guards) == 1, "\n" + gm.shape_env.format_guards()

    def test_binary_broadcast(self):
        def f(a, b):
            c = a * b
            return c

        test_inputs = []
        test_inputs.append([(1, 5), (3, 1)])
        test_inputs.append([(1, 4), (4, 1)])
        shape_env = self._test_dynamic(f, [(1, 2), (3, 1)], test_inputs).shape_env
        assert len(shape_env.guards) == 0

    def test_multiply_shape(self):
        def f(a):
            return torch.empty(a.shape[0] * 2)

        r = str(make_fx(f, tracing_mode="symbolic")(torch.empty(4)).code).strip()
        self.assertExpectedInline(r, """\
def forward(self, a_1):
    sym_size = torch.ops.aten.sym_size(a_1, 0);  a_1 = None
    mul = sym_size * 2;  sym_size = None
    empty = torch.ops.aten.empty.memory_format([mul], device = device(type='cpu'), pin_memory = False);  mul = None
    return empty""")

    def test_item(self):
        def f(a):
            r = a.item()
            return r * a

        r = str(make_fx(f, tracing_mode="symbolic")(torch.randn(1)).code).strip()
        self.assertExpectedInline(r, """\
def forward(self, a_1):
    _local_scalar_dense = torch.ops.aten._local_scalar_dense.default(a_1)
    mul = torch.ops.aten.mul.Tensor(a_1, _local_scalar_dense);  a_1 = _local_scalar_dense = None
    return mul""")


    def test_neg_shape(self):
        def f(a):
            return torch.empty(-a.shape[0] + 10)

        r = str(make_fx(f, tracing_mode="symbolic")(torch.empty(2)).code).strip()
        self.assertExpectedInline(r, """\
def forward(self, a_1):
    sym_size = torch.ops.aten.sym_size(a_1, 0);  a_1 = None
    neg = -sym_size;  sym_size = None
    add = neg + 10;  neg = None
    empty = torch.ops.aten.empty.memory_format([add], device = device(type='cpu'), pin_memory = False);  add = None
    return empty""")

    def test_sqrt_size(self):
        def f(a):
            return a / a.size(-1) ** 0.5

        r = str(make_fx(f, tracing_mode="symbolic")(torch.empty(4)).code).strip()
        self.assertExpectedInline(r, """\
def forward(self, a_1):
    sym_size = torch.ops.aten.sym_size(a_1, 0)
    pow_1 = sym_size ** 0.5;  sym_size = None
    div = torch.ops.aten.div.Tensor(a_1, pow_1);  a_1 = pow_1 = None
    return div""")


    def test_symint_to_tensor(self):
        def f(a):
            return a / a.shape[0]

        r = str(make_fx(f, tracing_mode="symbolic")(torch.empty(4)).code).strip()
        self.assertExpectedInline(r, """\
def forward(self, a_1):
    sym_size = torch.ops.aten.sym_size(a_1, 0)
    div = torch.ops.aten.div.Tensor(a_1, sym_size);  a_1 = sym_size = None
    return div""")

        r = str(make_fx(f, tracing_mode="symbolic", decomposition_table=decomposition_table)(torch.empty(4)).code).strip()
        self.assertExpectedInline(r, """\
def forward(self, a_1):
    sym_size = torch.ops.aten.sym_size(a_1, 0)
    sym_float = torch.fx.experimental.symbolic_shapes.sym_float(sym_size);  sym_size = None
    div = torch.ops.prims.div.default(a_1, sym_float);  a_1 = sym_float = None
    return div""")

    def test_cat(self):
        def f(a, b):
            val = torch.mul(a, b)
            out = torch.cat([val, val])
            if out.shape[0] * out.shape[1] > 20:
                out = out.cos()
            return out

        test_inputs = []
        test_inputs.append([(1, 5), (6, 1)])
        test_inputs.append([(1, 4), (3, 1)])
        gm = self._test_dynamic(f, [(1, 6), (8, 1)], test_inputs)
        self.assertTrue(eval_guards(gm, torch.randn(1, 10), torch.randn(6, 1)))
        self.assertFalse(eval_guards(gm, torch.randn(1, 2), torch.randn(4, 1)))
        assert len(gm.shape_env.guards) == 1

    def test_new_empty(self):
        def f(a, b):
            return a.new_empty(b.shape[0], b.shape[1] * 2)

        self._test_dynamic(f, [(2, 4), (4, 5)], [[(2, 3), (5, 7)], [(3, 7), (9, 3)]], assert_eq=False).shape_env

    def test_size_with_tensor(self):
        def f(tensor):
            max_size = torch.tensor([800, 1216], dtype=torch.int64)
            batch_shape = [2] + list(tensor.shape[:-2]) + list(max_size)
            return tensor.new_empty(batch_shape)

        a = torch.randn(3, 800, 1199)
        self.assertRaisesRegex(
            RuntimeError, "data-dependent", lambda: make_fx(f, tracing_mode="symbolic")(a)
        )

    def test_expand(self):
        def f(a):
            b = torch.mul(a, a)
            c = b.expand(a.shape)
            return c

        self._test_dynamic(f, [(3,)], [[(3,)], [(4,)], [(2,)]])
        self._test_dynamic(f, [(5, 1)], [[(4, 1)], [(3, 1)], [(6, 1)]])

    def test_metadata(self):
        def f(a, b):
            d = a.new_empty(a.shape[0] + b.shape[0])
            return d
        fx_g = make_fx(f, tracing_mode="symbolic")(torch.randn(5), torch.randn(4))
        meta_c = _get_node(fx_g, lambda x: x.target == aten.new_empty.default)
        meta_d = _get_node(fx_g, lambda x: x.target == operator.add)
        self.assertTrue(meta_c.meta['val'].shape[0].get_pyobj().expr == meta_d.meta['val'].node.expr)

    def test_metadata_fresh(self):
        def f(x):
            assert x.shape[0] == 3
            return x.cos()

        fx_g = make_fx(f, tracing_mode="symbolic")(torch.randn(3))
        meta_cos = _get_node(fx_g, lambda x: x.target == aten.cos.default)
        meta_inp = _get_node(fx_g, lambda x: x.op == 'placeholder')
        self.assertTrue(meta_cos.meta['val'].shape[0].get_pyobj().expr == 3)
        # Checks if the input expr has been updated even though the constraint
        # happened afterwards
        self.assertTrue(meta_inp.meta['val'].shape[0].get_pyobj().expr == 3)

    def test_elementwise_meta_with_sym_numbers(self):
        def f(x, offset, as_sym_float=False):
            x0 = x.size()[0]
            if as_sym_float:
                x0 = sym_float(x0)
            return torch.add(x0, offset)

        fx_g = make_fx(f, tracing_mode="symbolic")(torch.rand(2, 3), 2.0, False)
        meta_add = _get_node(fx_g, lambda x: x.target == aten.add.Tensor)
        self.assertEqual(meta_add.meta['val'].shape, ())
        self.assertEqual(meta_add.meta['val'].dtype, torch.float32)

        fx_g = make_fx(f, tracing_mode="symbolic")(torch.rand(2, 3), 2, False)
        meta_add = _get_node(fx_g, lambda x: x.target == aten.add.Tensor)
        self.assertEqual(meta_add.meta['val'].shape, ())
        self.assertEqual(meta_add.meta['val'].dtype, torch.int64)

        fx_g = make_fx(f, tracing_mode="symbolic")(torch.rand(2, 3), 2, True)
        meta_add = _get_node(fx_g, lambda x: x.target == aten.add.Tensor)
        self.assertEqual(meta_add.meta['val'].shape, ())
        self.assertEqual(meta_add.meta['val'].dtype, torch.float32)

    def test_return_symint(self):
        def f(x):
            return x.shape[0], x.cos(), x.shape[0] / 5
        self._test_dynamic(f, [(5,)], [[(4,)], [(12,)]])

        def f(x):
            return x.shape
        self._test_dynamic(f, [(5, 3)], [[(4, 6)]])

    def test_rmethod(self):
        def f(x):
            return x.size(0) + x
        self._test_dynamic(f, [(5,)], [[(4,)], [(12,)]])

    def test_mega_guard(self):
        def f(a, b):
            assert a.shape[0] == b.shape[0] * 2
            return a.cos()
        fx_g = make_fx(f, tracing_mode="symbolic")(torch.randn(16), torch.randn(8))
        self.assertExpectedInline(
            fx_g.shape_env.codegen_guards(fx_placeholder_vals(fx_g), ["a", "b"]),
            """a.size()[0] == 2*b.size()[0] and a.stride()[0] == 1 and a.storage_offset() == 0 and b.stride()[0] == 1 and b.storage_offset() == 0 and b.size()[0] != 0 and b.size()[0] != 1"""  # noqa: B950
        )

    def test_sym_storage_offset(self):
        def f(x, y):
            return x + y

        inp = (torch.randn(8)[3:], torch.randn(5))
        fx_g = make_fx(f, tracing_mode="symbolic")(*inp)
        inp = (torch.randn(8)[3:], torch.randn(5))
        self.assertEqual(fx_g(*inp), f(*inp))

    def _assert_no_guards(self, fx_g, free_symbols):
        assert _get_free_symbols(fx_g.shape_env) == free_symbols, fx_g.shape_env.var_to_val
        assert len(fx_g.shape_env.get_nontrivial_guards()) == 0, fx_g.shape_env.format_guards()

    def test_guards_equal(self):
        def f(a, b):
            return a * b

        # NB: Numbers are carefully chosen to avoid duck shaping from applying

        fx_g = _trace(f, (5, 6), (5, 6))
        self._assert_no_guards(fx_g, 2)

        fx_g = _trace(f, (5, 6, 7), (5, 6, 7))
        self._assert_no_guards(fx_g, 3)

        fx_g = _trace(f, (5, 1), (1, 6))
        self._assert_no_guards(fx_g, 2)

        def f(a, b, c, d):
            a = a + b
            cat = torch.cat([c, d])
            return a + cat

        fx_g = _trace(f, 7, 7, 4, 3)
        self._assert_no_guards(fx_g, 2)

        def f(a, b, c, d, e):
            vals = [a, b, c, d, e]
            x = a
            for idx in range(len(vals) - 1):
                x = torch.cat([x, vals[idx]]) + vals[idx + 1]
            return x

        fx_g = _trace(f, 2, 4, 8, 16, 32)
        self._assert_no_guards(fx_g, 1)

        def f(a, b):
            a = a.view(b.shape[0])
            return a + b.sum()

        fx_g = _trace(f, (4, 2), 8)
        self._assert_no_guards(fx_g, 2)

        fx_g = _trace(f, (4, 2), (8, 5))
        self._assert_no_guards(fx_g, 3)

        fx_g = _trace(f, (2, 3, 4), 24)
        self._assert_no_guards(fx_g, 3)

    def test_nonidentity_transitive_guards(self):
        def f(a, b, c, d, e):
            vals = [a, b, c, d, e]
            cat_vals = []
            for idx in range(len(vals) - 1):
                cat_vals.append(torch.cat([vals[idx], vals[idx]]))
            final_vals = []
            for a, b in reversed(list(zip(cat_vals, vals[1:]))):
                final_vals.append(a + b)
            return final_vals

        fx_g = _trace(f, 2, 4, 8, 16, 32)
        self._assert_no_guards(fx_g, 1)





make_fx_failures = {
    # unknown
    xfail('allclose'),
    xfail('equal'),
    # empty
    skip('new_empty'),
    skip('empty_like'),
    skip('empty'),
    # flaky
    skip('linalg.lstsq', 'grad_oriented'),
    skip('nn.functional.max_unpool1d', '', device_type='cpu'),
    skip('nn.functional.max_unpool2d', '', device_type='cpu'),
    skip('nn.functional.max_unpool3d', '', device_type='cpu'),
    skip('linalg.lstsq'),  # flaky, probably just a precision issue

    # data-dependent control flow
    xfail('cov'),
    xfail('istft'),
    xfail('nn.functional.gaussian_nll_loss'),
    xfail('tensor_split'),
    xfail('corrcoef'),
    xfail('quantile'),
    xfail('nanquantile'),
    xfail('narrow'),

    # Seems like it's creating a sparse tensor that isn't captured by tensor.is_sparse
    xfail('sparse.sampled_addmm'),

    # proxy tensor doesn't support sparse correctly right now
    skip('to_sparse'),
    # segfaults
    skip('block_diag'),
}

fake_tensor_failures = {
    # FakeTensor fallback doesn't work
    xfail('segment_reduce', 'lengths'),
    xfail('multinomial'),
    xfail('cholesky'),
    xfail('cholesky_inverse'),
    # cannot do these as they rely on tensor data
    xfail('repeat_interleave'),
    # ASAN failures due to divide by 0
    skip('nn.functional.nll_loss'),
}

symbolic_tensor_failures = {
    # Needs complex-value support
    xfail('polar'),
    xfail('linalg.eig'),
    xfail('linalg.eigvals'),
    skip('masked.logsumexp', ''),  # Tensors of type TensorImpl do not have numel
    xfail('masked.cumprod', ''),  # aten._to_copy.default - couldn't find symbolic meta function/decomposition
    xfail('masked.logaddexp', ''),  # aten.logaddexp.default - couldn't find symbolic meta function/decomposition
    xfail('addmv', ''),  # aten.addmv.default - couldn't find symbolic meta function/decomposition
    xfail('aminmax', ''),  # aten.aminmax.default - couldn't find symbolic meta function/decomposition
    xfail('argwhere', ''),  # aten.nonzero.default - couldn't find symbolic meta function/decomposition
    xfail('baddbmm', ''),  # aten.baddbmm.default - couldn't find symbolic meta function/decomposition
    xfail('bucketize', ''),  # aten.bucketize.Tensor - couldn't find symbolic meta function/decomposition
    xfail('cartesian_prod', ''),  # Tensors of type TensorImpl do not have numel
    xfail('cdist', ''),  # aten.size.default - couldn't find symbolic meta function/decomposition
    xfail('cholesky_solve', ''),  # Could not run 'aten::_cholesky_solve_helper' with arguments from the 'Meta' back...
    xfail('column_stack', ''),  # Tensors of type TensorImpl do not have numel
    xfail('combinations', ''),
    xfail('count_nonzero', ''),  # Could not run 'aten::count_nonzero.dim_IntList' with arguments from the 'Meta' ba...
    xfail('cross', ''),  # aten.linalg_cross.default - couldn't find symbolic meta function/decomposition
    xfail('cummax', ''),  # aten.cummax.default - couldn't find symbolic meta function/decomposition
    xfail('cummin', ''),  # aten.cummin.default - couldn't find symbolic meta function/decomposition
    xfail('cumprod', ''),  # aten.cumprod.default - couldn't find symbolic meta function/decomposition
    xfail('cumulative_trapezoid', ''),  # aten.slice.Tensor - couldn't find symbolic meta function/decomposition
    xfail('diff', ''),  # aten.empty_like.default - couldn't find symbolic meta function/decomposition
    xfail('dsplit', ''),  # aten.slice.Tensor - couldn't find symbolic meta function/decomposition
    xfail('fft.fft2', ''),  # aten.size.default - couldn't find symbolic meta function/decomposition
    xfail('fft.fft', ''),  # aten.size.default - couldn't find symbolic meta function/decomposition
    xfail('fft.fftn', ''),  # aten.size.default - couldn't find symbolic meta function/decomposition
    xfail('fft.fftshift', ''),  # aten.size.default - couldn't find symbolic meta function/decomposition
    xfail('fft.hfft2', ''),  # aten.size.default - couldn't find symbolic meta function/decomposition
    xfail('fft.hfft', ''),  # aten._to_copy.default - couldn't find symbolic meta function/decomposition
    xfail('fft.hfftn', ''),  # aten.size.default - couldn't find symbolic meta function/decomposition
    xfail('fft.ifft2', ''),  # aten.size.default - couldn't find symbolic meta function/decomposition
    xfail('fft.ifft', ''),  # aten.size.default - couldn't find symbolic meta function/decomposition
    xfail('fft.ifftn', ''),  # aten.size.default - couldn't find symbolic meta function/decomposition
    xfail('fft.ifftshift', ''),  # aten.size.default - couldn't find symbolic meta function/decomposition
    xfail('fft.ihfft2', ''),  # aten.size.default - couldn't find symbolic meta function/decomposition
    xfail('fft.ihfft', ''),  # aten.size.default - couldn't find symbolic meta function/decomposition
    xfail('fft.ihfftn', ''),  # aten.size.default - couldn't find symbolic meta function/decomposition
    xfail('fft.irfft2', ''),  # aten.size.default - couldn't find symbolic meta function/decomposition
    xfail('fft.irfft', ''),  # aten._to_copy.default - couldn't find symbolic meta function/decomposition
    xfail('fft.irfftn', ''),  # aten.size.default - couldn't find symbolic meta function/decomposition
    xfail('fft.rfft2', ''),  # aten.size.default - couldn't find symbolic meta function/decomposition
    xfail('fft.rfft', ''),  # aten.size.default - couldn't find symbolic meta function/decomposition
    xfail('fft.rfftn', ''),  # aten.size.default - couldn't find symbolic meta function/decomposition
    xfail('unflatten', ''),  # RuntimeError: Trying to call aten.size on a tensor with symbolic shapes...
    xfail('frexp', ''),  # aten.frexp.Tensor - couldn't find symbolic meta function/decomposition
    xfail('geqrf', ''),  # aten.geqrf.default - couldn't find symbolic meta function/decomposition
    xfail('gradient', ''),  # aten.size.default - couldn't find symbolic meta function/decomposition
    xfail('histc', ''),  # Could not run 'aten::histc' with arguments from the 'Meta' backend. This could be because...
    xfail('histogram', ''),  # Could not run 'aten::histogram.bin_ct' with arguments from the 'Meta' backend. This c...
    xfail('histogramdd', ''),  # aten._histogramdd_bin_edges.default - couldn't find symbolic meta function/decomposition
    xfail('hsplit', ''),  # aten.size.default - couldn't find symbolic meta function/decomposition
    xfail('i0', ''),  # aten.i0.default - couldn't find symbolic meta function/decomposition
    xfail('index_reduce', ''),  # Float
    xfail('inner', ''),  # aten.size.default - couldn't find symbolic meta function/decomposition
    xfail('isclose', ''),  # The underlying op of 'aten.stride' has no overload name '_schema'
    xfail('isin', ''),  # aten.isin.Tensor_Tensor - couldn't find symbolic meta function/decomposition
    xfail('kron', ''),  # aten.size.default - couldn't find symbolic meta function/decomposition
    xfail('kthvalue', ''),  # aten.kthvalue.default - couldn't find symbolic meta function/decomposition
    xfail('linalg.cond', ''),  # Tensors of type TensorImpl do not have numel
    xfail('linalg.cross', ''),  # aten.linalg_cross.default - couldn't find symbolic meta function/decomposition
    xfail('linalg.det', ''),  # aten._linalg_det.default - couldn't find symbolic meta function/decomposition
    xfail('linalg.det', 'singular'),  # aten._linalg_det.default - couldn't find symbolic meta function/decomposition
    xfail('linalg.eigh', ''),  # aten._linalg_eigh.default - couldn't find symbolic meta function/decomposition
    xfail('linalg.eigvalsh', ''),  # aten._linalg_eigh.default - couldn't find symbolic meta function/decomposition
    xfail('linalg.householder_product', ''),  # aten.linalg_householder_product.default - couldn't find symbolic meta funct...
    xfail('linalg.inv', ''),  # aten.linalg_inv_ex.default - couldn't find symbolic meta function/decomposition
    xfail('linalg.inv_ex', ''),  # aten.linalg_inv_ex.default - couldn't find symbolic meta function/decomposition
    xfail('linalg.ldl_factor', ''),  # aten.linalg_ldl_factor_ex.default - couldn't find symbolic meta function/decomposition
    xfail('linalg.ldl_factor_ex', ''),  # aten.linalg_ldl_factor_ex.default - couldn't find symbolic meta function/decompos...
    xfail('linalg.ldl_solve', ''),  # aten.linalg_ldl_solve.default - couldn't find symbolic meta function/decomposition
    xfail('linalg.lu', ''),  # aten.linalg_lu.default - couldn't find symbolic meta function/decomposition
    xfail('linalg.lu_factor', ''),  # aten.linalg_lu_factor_ex.default - couldn't find symbolic meta function/decomposition
    xfail('linalg.lu_factor_ex', ''),  # aten.linalg_lu_factor_ex.default - couldn't find symbolic meta function/decomposition
    xfail('linalg.lu_solve', ''),  # aten.linalg_lu_solve.default - couldn't find symbolic meta function/decomposition
    xfail('linalg.matrix_power'),  # RuntimeError: Trying to call aten.size on a tensor with symbolic shape
    xfail('linalg.matrix_norm', ''),  # aten.linalg_vector_norm.default - couldn't find symbolic meta function/decomposition
    xfail('linalg.matrix_rank', ''),  # aten.size.default - couldn't find symbolic meta function/decomposition
    xfail('linalg.matrix_rank', 'hermitian'),  # aten.size.default - couldn't find symbolic meta function/decomposition
    xfail('linalg.multi_dot', ''),  # aten.size.default - couldn't find symbolic meta function/decomposition
    xfail('linalg.norm', ''),  # TensorImpl do not have numel
    xfail('linalg.norm', 'subgradients_at_zero'),  # TensorImpl do not have numel
    xfail('linalg.pinv', ''),  # aten.linalg_pinv.atol_rtol_tensor - couldn't find symbolic meta function/decomposition
    xfail('linalg.pinv', 'singular'),  # aten.linalg_cholesky_ex.default - couldn't find symbolic meta function/decomposition
    xfail('linalg.pinv', 'hermitian'),  # aten.linalg_pinv.atol_rtol_tensor - couldn't find symbolic meta function/decompo...
    xfail('linalg.qr', ''),  # aten.linalg_qr.default - couldn't find symbolic meta function/decomposition
    xfail('linalg.slogdet', ''),  # aten._linalg_slogdet.default - couldn't find symbolic meta function/decomposition
    xfail('linalg.solve', ''),  # aten._linalg_solve_ex.default - couldn't find symbolic meta function/decomposition
    xfail('linalg.solve_ex', ''),  # aten._linalg_solve_ex.default - couldn't find symbolic meta function/decomposition
    xfail('linalg.solve_triangular', ''),  # aten.linalg_solve_triangular.default - couldn't find symbolic meta function/de...
    xfail('linalg.svd', ''),  # aten._linalg_svd.default - couldn't find symbolic meta function/decomposition
    xfail('linalg.svdvals', ''),  # aten._linalg_svd.default - couldn't find symbolic meta function/decomposition
    xfail('linalg.tensorinv', ''),  # aten.size.default - couldn't find symbolic meta function/decomposition
    xfail('linalg.tensorsolve', ''),  # aten.size.default - couldn't find symbolic meta function/decomposition
    xfail('linalg.vander', ''),  # aten.size.default - couldn't find symbolic meta function/decomposition
    xfail('logaddexp2', ''),  # aten.logaddexp2.default - couldn't find symbolic meta function/decomposition
    xfail('logaddexp', ''),  # aten.logaddexp.default - couldn't find symbolic meta function/decomposition
    xfail('logcumsumexp', ''),  # aten.logcumsumexp.default - couldn't find symbolic meta function/decomposition
    xfail('logdet', ''),  # aten.size.default - couldn't find symbolic meta function/decomposition
    xfail('lu', ''),  # aten.linalg_lu_factor_ex.default - couldn't find symbolic meta function/decomposition
    xfail('lu_solve', ''),  # aten.linalg_lu_solve.default - couldn't find symbolic meta function/decomposition
    xfail('lu_unpack', ''),  # aten.lu_unpack.default - couldn't find symbolic meta function/decomposition
    xfail('masked_select', ''),  # aten.masked_select.default - couldn't find symbolic meta function/decomposition
    xfail('matrix_exp', ''),  # aten.linalg_matrix_exp.default - couldn't find symbolic meta function/decomposition
    xfail('median', ''),  # Could not run 'aten::median' with arguments from the 'Meta' backend. This could be becau...
    xfail('meshgrid', 'list_of_tensors'),  # Tensors of type TensorImpl do not have numel
    xfail('meshgrid', 'variadic_tensors'),  # Tensors of type TensorImpl do not have numel
    xfail('min', 'reduction_with_dim'),  # aten.min.dim - couldn't find symbolic meta function/decomposition
    xfail('mode', ''),  # aten.mode.default - couldn't find symbolic meta function/decomposition
    xfail('nanquantile', ''),  # Could not run 'aten::equal' with arguments from the 'Meta' backend.
    xfail('narrow', ''),  # aten.size.default - couldn't find symbolic meta function/decomposition
    xfail('max_pool2d_with_indices_backward', ''),  # (symint math failure) Given input size: (s0xs1x2). Calculated ...
    xfail('nn.functional.adaptive_max_pool1d', ''),  # aten.size.default - couldn't find symbolic meta function/decomposition
    xfail('nn.functional.adaptive_max_pool2d', ''),  # aten.adaptive_max_pool2d.default - couldn't find symbolic meta funct...
    xfail('nn.functional.adaptive_max_pool3d', ''),  # argument 'output_size' (position 2) must be tupl...
    xfail('nn.functional.avg_pool3d', ''),  # aten.avg_pool3d.default - couldn't find symbolic meta function/decomposition
    xfail('nn.functional.bilinear', ''),  # aten.size.default - couldn't find symbolic meta function/decomposition
    xfail('nn.functional.binary_cross_entropy', ''),  # aten.new_empty.default - couldn't find symbolic meta function/decom...
    xfail('nn.functional.cosine_similarity', ''),  # aten.size.default - couldn't find symbolic meta function/decomposition
    xfail('nn.functional.cross_entropy', ''),  # aten.size.default - couldn't find symbolic meta function/decomposition
    xfail('nn.functional.ctc_loss'),  # aten._ctc_loss.Tensor - couldn't find symbolic meta function/decomposition
    xfail('nn.functional.embedding_bag', ''),  # aten._embedding_bag_forward_only.default - couldn't find symbolic meta fun...
    xfail('nn.functional.fractional_max_pool2d', ''),  # argument 'size' must be tuple of ints, but found element of t...
    xfail('nn.functional.fractional_max_pool3d', ''),  # argument 'size' must be tuple of ints, but found element of t...
    xfail('nn.functional.grid_sample', ''),  # aten.grid_sampler_2d.default - couldn't find symbolic meta function/decompos...
    xfail('nn.functional.interpolate', 'area'),  # aten.size.default - couldn't find symbolic meta function/decomposition
    xfail('nn.functional.interpolate', 'bicubic'),  # aten.upsample_bicubic2d.vec - couldn't find symbolic meta function/d...
    xfail('nn.functional.interpolate', 'linear'),  # aten.upsample_linear1d.vec - couldn't find symbolic meta function/dec...
    xfail('nn.functional.interpolate', 'nearest'),  # aten.upsample_nearest1d.vec - couldn't find symbolic meta function/d...
    xfail('nn.functional.interpolate', 'trilinear'),  # aten.upsample_trilinear3d.vec - couldn't find symbolic meta functi...
    xfail('nn.functional.max_pool1d', ''),  # Trying to call aten.size on a tensor with symbolic shapes.
    xfail('nn.functional.max_pool3d', ''),  # aten.max_pool3d_with_indices.default - couldn't find symbolic meta function/d...
    xfail('nn.functional.max_unpool1d', 'grad'),  # aten.max_unpool2d.default - couldn't find symbolic meta function/decom...
    xfail('nn.functional.max_unpool2d', 'grad'),  # aten.max_unpool2d.default - couldn't find symbolic meta function/decom...
    xfail('nn.functional.max_unpool3d', 'grad'),  # aten.max_unpool3d.default - couldn't find symbolic meta function/decom...
    xfail('nn.functional.multi_margin_loss', ''),  # Could not run 'aten::multi_margin_loss' with arguments from the...
    xfail('nn.functional.multilabel_margin_loss', ''),  # Could not run 'aten::multilabel_margin_loss_forward' with ...
    xfail('nn.functional.pad', 'reflect'),  # aten.reflection_pad1d.default - couldn't find symbolic meta function/decompo...
    xfail('nn.functional.pad', 'replicate'),  # aten.replication_pad1d.default - couldn't find symbolic meta function/deco...
    xfail('nn.functional.pdist', ''),  # Could not run 'aten::_pdist_forward' with arguments from the 'Meta' backend...
    xfail('nn.functional.pixel_shuffle', ''),  # aten.pixel_shuffle.default - couldn't find symbolic meta function/decompos...
    xfail('nn.functional.pixel_unshuffle', ''),  # aten.pixel_unshuffle.default - couldn't find symbolic meta function/deco...
    xfail('nn.functional.smooth_l1_loss', ''),  # aten.size.default - couldn't find symbolic meta function/decomposition
    xfail('nn.functional.upsample_nearest', ''),  # aten.upsample_nearest1d.vec - couldn't find symbolic meta function/deco...
    xfail('nonzero', ''),  # aten.nonzero.default - couldn't find symbolic meta function/decomposition
    xfail('norm', 'nuc'),  # aten._linalg_svd.default - couldn't find symbolic meta function/decomposition
    xfail('normal', ''),  # aten.normal.Tensor_Tensor - couldn't find symbolic meta function/decomposition
    xfail('normal', 'number_mean'),  # aten.normal.float_Tensor - couldn't find symbolic meta function/decomposition
    xfail('ormqr', ''),  # aten.ormqr.default - couldn't find symbolic meta function/decomposition
    xfail('pca_lowrank', ''),  # aten.mm.default - couldn't find symbolic meta function/decomposition
    xfail('pinverse', ''),  # aten.linalg_pinv.atol_rtol_tensor - couldn't find symbolic meta function/decomposition
    xfail('polygamma', 'polygamma_n_0'),  # aten.polygamma.default - couldn't find symbolic meta function/decomposition
    xfail('polygamma', 'polygamma_n_1'),  # aten.polygamma.default - couldn't find symbolic meta function/decomposition
    xfail('polygamma', 'polygamma_n_2'),  # aten.polygamma.default - couldn't find symbolic meta function/decomposition
    xfail('polygamma', 'polygamma_n_3'),  # aten.polygamma.default - couldn't find symbolic meta function/decomposition
    xfail('polygamma', 'polygamma_n_4'),  # aten.polygamma.default - couldn't find symbolic meta function/decomposition
    xfail('quantile', ''),  # Could not run 'aten::equal' with arguments from the 'Meta' backend.
    xfail('qr', ''),  # aten.linalg_qr.default - couldn't find symbolic meta function/decomposition
    xfail('renorm', ''),  # aten.renorm.default - couldn't find symbolic meta function/decomposition
    xfail('repeat_interleave', ''),  # Cannot call sizes() on tensor with symbolic sizes/strides
    xfail('reshape_as', ''),  # aten.size.default - couldn't find symbolic meta function/decomposition
    xfail('resize_', ''),  # aten.clone.default - couldn't find symbolic meta function/decomposition
    xfail('resize_as_', ''),  # aten.clone.default - couldn't find symbolic meta function/decomposition
    xfail('roll', ''),  # Tensors of type TensorImpl do not have numel
    xfail('searchsorted', ''),  # Could not run 'aten::searchsorted.Tensor' with arguments from the 'Meta' backend. ...
    xfail('segment_reduce', 'offsets'),  # aten.segment_reduce.default - couldn't find symbolic meta function/decomposition
    xfail('special.airy_ai', ''),  # aten.special_airy_ai.default - couldn't find symbolic meta function/decomposition
    xfail('special.bessel_y0', ''),  # aten.special_bessel_y0.default - couldn't find symbolic meta function/decomposition
    xfail('special.bessel_y1', ''),  # aten.special_bessel_y1.default - couldn't find symbolic meta function/decomposition
    xfail('special.chebyshev_polynomial_t', ''),  # aten.special_chebyshev_polynomial_t.default - couldn't find symbolic me...
    xfail('special.chebyshev_polynomial_u', ''),  # aten.special_chebyshev_polynomial_u.default - couldn't find symbolic me...
    xfail('special.hermite_polynomial_h', ''),  # aten.special_hermite_polynomial_h.default - couldn't find symbolic meta f...
    xfail('special.hermite_polynomial_he', ''),  # aten.special_hermite_polynomial_he.default - couldn't find symbolic meta...
    xfail('special.laguerre_polynomial_l', ''),  # aten.special_laguerre_polynomial_l.default - couldn't find symbolic meta...
    xfail('special.modified_bessel_i0', ''),  # aten.special_modified_bessel_i0.default - couldn't find symbolic meta funct...
    xfail('special.modified_bessel_i1', ''),  # aten.special_modified_bessel_i1.default - couldn't find symbolic meta funct...
    xfail('special.modified_bessel_k0', ''),  # aten.special_modified_bessel_k0.default - couldn't find symbolic meta funct...
    xfail('special.modified_bessel_k1', ''),  # aten.special_modified_bessel_k1.default - couldn't find symbolic meta funct...
    xfail('special.polygamma', 'special_polygamma_n_0'),  # aten.polygamma.default - couldn't find symbolic meta function/...
    xfail('special.scaled_modified_bessel_k0', ''),  # aten.special_scaled_modified_bessel_k0.default - couldn't find symbo...
    xfail('special.scaled_modified_bessel_k1', ''),  # aten.special_scaled_modified_bessel_k1.default - couldn't find symbo...
    xfail('stft', ''),  # argument 'size' must be tuple of ints, but found element of type torch._C.SymIntNode at...
    xfail('sum_to_size', ''),  # aten.size.default - couldn't find symbolic meta function/decomposition
    xfail('svd', ''),  # aten._linalg_svd.default - couldn't find symbolic meta function/decomposition
    xfail('svd_lowrank', ''),  # aten.mm.default - couldn't find symbolic meta function/decomposition
    xfail('symeig', ''),  # aten.symeig.default - couldn't find symbolic meta function/decomposition
    xfail('take_along_dim', ''),  # dtype of indices should be Long but got Float
    xfail('take', ''),  # aten.take.default - couldn't find symbolic meta function/decomposition
    xfail('tensordot', ''),  # aten.size.default - couldn't find symbolic meta function/decomposition
    xfail('trapz', ''),  # aten.size.default - couldn't find symbolic meta function/decomposition
    xfail('trapezoid', ''),  # aten.size.default - couldn't find symbolic meta function/decomposition
    xfail('triangular_solve', ''),  # aten.triangular_solve.default - couldn't find symbolic meta function/decomposition
    xfail('view_as', ''),  # aten.size.default - couldn't find symbolic meta function/decomposition
    xfail('vsplit', ''),  # aten.size.default - couldn't find symbolic meta function/decomposition
    xfail('unique_consecutive', ''),  # aten.unique_consecutive.default - couldn't find symbolic meta function/decomposition
    xfail('unique', ''),  # aten._unique2.default - couldn't find symbolic meta function/decomposition
}
symbolic_tensor_segfaults = {
    skip('nn.functional.batch_norm')  # Segfault??
}

symbolic_tensor_failures.update(symbolic_tensor_segfaults)

outplace_symbolic_tensor_failures = {
<<<<<<< HEAD
    xfail('i0', ''),  # aten.i0.default - couldn't find symbolic meta function/decomposition
=======
    xfail('masked_fill', ''),  # expected predicate to be bool, got torch.float32
>>>>>>> 553743dc
    xfail('masked_scatter', ''),  # aten.masked_scatter.default - couldn't find symbolic meta function/decomposition
    xfail('nn.functional.rrelu', ''),  # aten.empty_like.default - couldn't find symbolic meta function/decomposition
}

inplace_symbolic_tensor_failures = {
    # bugs
    xfail('float_power', ''),  # base given to float_power_ has dtype Float but the operation's result requires dtype Double
    # decomp not implemented
    xfail('addmm', ''),
    xfail('addmm', 'decomposed'),
    xfail('nn.functional.hardsigmoid', ''),
    xfail('round', ''),  # ref missing a kwarg
    xfail('round', 'decimals_0'),  # ref missing a kwarg
    xfail('round', 'decimals_3'),  # ref missing a kwarg
    xfail('round', 'decimals_neg_3'),  # ref missing a kwarg
    xfail('unique', ''),
    # in-place has a different signature than out-of-place
    xfail('uniform', ''),
    # Views
    xfail('t', ''),
    xfail('transpose', ''),
}

# Copies inputs to inplace operations to avoid inplace modifications
#   to leaves requiring gradient
def _get_safe_inplace(inplace_variant):
    @functools.wraps(inplace_variant)
    def _fn(t, *args, **kwargs):
        return inplace_variant(t.clone(), *args, **kwargs)

    return _fn

def _test_make_fx_helper(self, device, dtype, op, tracing_mode, inplace=False):
    def f(args, kwargs, extra_args, extra_kwargs):
        if extra_args:
            for i, t in extra_args:
                args[i] = t.size()
        if extra_kwargs:
            for k, t in extra_kwargs.items():
                kwargs[k] = t.size()

        fn = _get_safe_inplace(op.get_inplace()) if inplace else op.op
        return fn(*args, **kwargs)
    sample_inputs_itr = op.sample_inputs(device, dtype, requires_grad=False)
    new_f = None

    # Limit ourselves to first 100 inputs so symbolic tracing tests don't take too long
    for sample_input in itertools.islice(sample_inputs_itr, 100):
        if inplace and sample_input.broadcasts_input:
            continue
        args = [sample_input.input] + list(sample_input.args)
        kwargs = sample_input.kwargs

        # If any argument is a torch.Size(), maybe get dynamic shapes for it by:
        # - Create a temporary Tensor whose size is the torch.Size() we want. Note that
        #   we use an expanded Tensor as we cannot pass "meta" Tensors to make_fx.
        # - Pass it to make_fx such that it is is converted to a proxy Tensor
        # - Unpack the size in the wrapper to get a torch.Size with dynamic shapes (in
        #   symbolic mode, a no-op otherwise)
        extra_args = []
        extra_kwargs = {}
        for i, arg in enumerate(args):
            if isinstance(arg, torch.Size):
                extra_args.append((i, torch.empty(arg, device="cpu")))
        for key, value in kwargs.items():
            if isinstance(value, torch.Size):
                extra_kwargs[key] = torch.empty(value, device="cpu")

        try:
            new_f = make_fx(f, tracing_mode=tracing_mode)(args, kwargs, extra_args, extra_kwargs)
        except DynamicOutputShapeException as e:
            self.skipTest("Dynamic output shape operation in trace")
        for arg in args:
            if isinstance(arg, torch.Tensor) and arg.dtype == torch.float:
                arg.uniform_(0, 1)
        try:
            old_out = f(args, kwargs, extra_args, extra_kwargs)
        except Exception:
            continue
        new_out = wrapper_set_seed(new_f, args, kwargs, extra_args, extra_kwargs)
        self.assertEqual(new_out, old_out)

class TestProxyTensorOpInfo(TestCase):
    @ops(op_db, allowed_dtypes=(torch.float,))
    @skipOps('TestProxyTensorOpInfo', 'test_make_fx_exhaustive', make_fx_failures)
    def test_make_fx_exhaustive(self, device, dtype, op):
        _test_make_fx_helper(self, device, dtype, op, "real")

    @ops(op_db, allowed_dtypes=(torch.float,))
    @skipOps('TestProxyTensorOpInfo', 'test_make_fx_fake_exhaustive', make_fx_failures.union(fake_tensor_failures))
    def test_make_fx_fake_exhaustive(self, device, dtype, op):
        _test_make_fx_helper(self, device, dtype, op, "fake")

    @skipIfNoSympy
    @ops(op_db, allowed_dtypes=(torch.float,))
    @skipOps('TestProxyTensorOpInfo', 'test_make_fx_symbolic_exhaustive',
             make_fx_failures | fake_tensor_failures | symbolic_tensor_failures | outplace_symbolic_tensor_failures)
    def test_make_fx_symbolic_exhaustive(self, device, dtype, op):
        _test_make_fx_helper(self, device, dtype, op, "symbolic")

    @skipIfNoSympy
    @ops(op_db, allowed_dtypes=(torch.float,))
    @skipOps('TestProxyTensorOpInfo', 'test_make_fx_symbolic_exhaustive_inplace',
             make_fx_failures | fake_tensor_failures | symbolic_tensor_failures | inplace_symbolic_tensor_failures)
    def test_make_fx_symbolic_exhaustive_inplace(self, device, dtype, op):
        if not op.get_inplace():
            self.skipTest("No inplace variable for this op")
        _test_make_fx_helper(self, device, dtype, op, "symbolic", inplace=True)


only_for = ("cpu")
instantiate_device_type_tests(TestProxyTensorOpInfo, globals(), only_for=only_for)


if __name__ == '__main__':
    run_tests()<|MERGE_RESOLUTION|>--- conflicted
+++ resolved
@@ -1377,11 +1377,6 @@
 symbolic_tensor_failures.update(symbolic_tensor_segfaults)
 
 outplace_symbolic_tensor_failures = {
-<<<<<<< HEAD
-    xfail('i0', ''),  # aten.i0.default - couldn't find symbolic meta function/decomposition
-=======
-    xfail('masked_fill', ''),  # expected predicate to be bool, got torch.float32
->>>>>>> 553743dc
     xfail('masked_scatter', ''),  # aten.masked_scatter.default - couldn't find symbolic meta function/decomposition
     xfail('nn.functional.rrelu', ''),  # aten.empty_like.default - couldn't find symbolic meta function/decomposition
 }
