--- conflicted
+++ resolved
@@ -570,11 +570,7 @@
     @wraps(f)
     def inner(*flat_args):
         # This function is meant to be run with the forward, which expects a flat list of tensor/symint/other args.
-<<<<<<< HEAD
         assert all(isinstance(a, KNOWN_TYPES) for a in flat_args)
-=======
-        assert all(a is None or isinstance(a, torch.Tensor) or type(a) in KNOWN_TYPES for a in args)
->>>>>>> 86750c0a
 
         input_info: List[InputAliasInfo] = []
         output_info: List[OutputAliasInfo] = []
@@ -593,20 +589,11 @@
         # Inspect the state of the input tensor functional wrapper to detect input mutation info
         # If inp[i] has a metadata-only mutation, then maybe_inputs_with_mutated_metadata[i] contains the updated version
         for (i, (arg, f_arg)) in enumerate(zip(flat_args, flat_f_args)):
-<<<<<<< HEAD
-            if isinstance(arg, Tensor):
-                torch._sync(f_arg)
-                new_arg = torch._from_functional_tensor(f_arg)
-            else:
-                new_arg = arg
-
-=======
             if not isinstance(arg, Tensor):
                 new_arg = arg
             else:
                 torch._sync(f_arg)
                 new_arg = torch._from_functional_tensor(f_arg)
->>>>>>> 86750c0a
             if arg is not new_arg:
                 if StorageWeakRef(arg.storage()) == StorageWeakRef(new_arg.storage()):
                     mutation_type = MutationType.metadata_only
@@ -661,7 +648,6 @@
             # the intermediate base and the output require gradients.
             # The problematic case that arises looks like:
             #
-<<<<<<< HEAD
             # TO FILL IN
             elif (
                 isinstance(o, torch.Tensor)
@@ -676,127 +662,6 @@
                     # the compiled forward returns (mutated_inps, outs),
                     # so to index into the base correctly, we need to offset by # mutated inps
                     base_idx = num_mutated_inps + maybe_existing_out_idx
-=======
-            # This will be more complicated when you have multiple _base tensors aliasing the same
-            # underlying storage, when we eventually handle that.
-            # We'll need to ensure that we generate the view off of the right base.
-            inp_storage_refs = {
-                StorageWeakRef(inpt._storage()): idx for idx, inpt in enumerate(flat_f_args) if isinstance(inpt, torch.Tensor)}
-            inp_tensor_ids = {id(inpt) for inpt in flat_f_args if isinstance(inpt, torch.Tensor)}
-            inp_storage_refs_set = set(inp_storage_refs)
-
-            non_aliased_input_outs = []
-            # For a given output tensor that alias an input, tells us:
-            # (1) the index of the input that we alias
-            # (2) Whether or not the output is a view of the input, or if `output is input`
-            #     (so we don't need to generate a view, and can return the input directly)
-            # Note: if the function returns an output that *is* an input, we still cannot return it in the graph.
-            # e.g.
-            #   def f(x):
-            #       x.add_(1)
-            #       return x
-            # Our compiled fw will return an "x_updated", but it is *not* ok to return that to the user.
-            # We need to manually do x.copy_(x_updated), and return the original x to the user.
-            # Why? for example, the metadata between x and x_updated might be different (e.g. _is_leaf())
-            aliased_out_idx: Dict[torch.Tensor, Tuple[int, bool]] = {}
-
-            for o in outputs:
-                # Note: When detecting input/output aliasing, we NEED to do it using the outer FunctionalTensorWrapper objects.
-                # In the case where we mutate an input *and* return a view of it, the outer wrappers will still alias,
-                # but the inner tensors no longer alias.
-                if isinstance(o, torch.Tensor) and StorageWeakRef(o._storage()) in inp_storage_refs:
-                    aliased_inp_idx = inp_storage_refs[StorageWeakRef(o._storage())]
-                    is_exact_input = id(o) in inp_tensor_ids
-                    aliases_intermediate_and_not_input = False
-                    aliased_out_idx[o] = (
-                        aliased_inp_idx,
-                        aliases_intermediate_and_not_input,
-                        is_exact_input,
-                    )
-                else:
-                    # Only return outputs that are not aliases of inputs.
-                    non_aliased_input_outs.append(o)
-            # If a function involves creating a tensor, and returning a view of it, such that its _base is the intermediiate,
-            # We need to make sure our graph returns the _base as a graph output, and we manually recreate the view
-            # to return to the user. Why? The backend compiler is free to (incorrectly) not set requires_grad
-            # on the base tensor, but we are obligated to properly set requires-gradness on the real output.
-            non_aliased_outs = []
-            for i, o in enumerate(non_aliased_input_outs):
-                non_aliased_outs.append(o)
-
-            return non_aliased_outs, aliased_out_idx
-
-        non_aliased_outs, aliased_out_to_inp_idx = filter_and_record_aliased_outs(outs)
-
-        pytree.tree_map(collect_grad_info, non_aliased_outs)
-
-        # Calling convention: the output is (mutated_input_values, original_outs)
-        # We return all mutated inputs + outputs here, **except** for any mutated inputs or outputs
-        # that alias original inputs.
-        # See Note [Input mutation handling in aot autograd]
-        mutated_inps_and_outs = inputs_with_mutated_data + list(non_aliased_outs)
-
-        # Our compiled forward function will return:
-        # (1) non-aliased updated inputs
-        # (2) non-aliased fw outputs
-        # (3) size/stride/storage_offset metadata for updated aliased inputs
-        # (4) size/stride/storage_offset metadata for aliased outputs
-
-        start_idx_for_aliased_output_metadata = 0
-
-        # First, gather the metadata info on mutated inputs (this only applies to inputs with metadata-only mutations))
-        for i, maybe_aliased_updated_inp in enumerate(
-            maybe_inputs_with_mutated_metadata
-        ):
-            if maybe_aliased_updated_inp is None:
-                collect_metadata_mutation_input_info.append(None)
-                continue
-            # Figure out where the sizes/strides/storage_offset are in the compiled fw output.
-            sizes_idx = start_idx_for_aliased_output_metadata
-            strides_idx = sizes_idx + len(maybe_aliased_updated_inp.size())
-            storage_offset_idx = strides_idx + len(maybe_aliased_updated_inp.stride())
-            # update our offset for the next tensor
-            start_idx_for_aliased_output_metadata = storage_offset_idx + 1
-            inp_info = InputAliasInfo(
-                base_idx=i,
-                sizes_idx=sizes_idx,
-                strides_idx=strides_idx,
-                storage_offset_idx=storage_offset_idx,
-                tensor_meta=maybe_aliased_updated_inp,
-            )
-            collect_metadata_mutation_input_info.append(inp_info)
-
-        # Next, gather the metadata info on the user's outputs that alias (either inputs or graph outputs)
-        num_non_input_aliased_outputs = 0
-        for o in outs:
-            maybe_alias_info = (
-                aliased_out_to_inp_idx.get(o, None)
-                if isinstance(o, torch.Tensor)
-                else None
-            )
-            if maybe_alias_info is None:
-                output_type = OutputType.non_alias
-                # Here, alias_idx will tell us which output from the inner forward this corresponds to.
-                alias_idx = num_non_input_aliased_outputs
-                sizes_idx = None
-                strides_idx = None
-                storage_offset_idx = None
-                tensor_meta = None
-            else:
-                (
-                    input_alias_idx,
-                    is_alias_of_intermediate_not_input,
-                    is_exact_input,
-                ) = maybe_alias_info
-                if is_exact_input:
-                    assert not is_alias_of_intermediate_not_input
-                    output_type = OutputType.alias_of_input
-                    alias_idx = input_alias_idx
-                    sizes_idx = None
-                    strides_idx = None
-                    storage_offset_idx = None
-                    tensor_meta = None
->>>>>>> 86750c0a
                 else:
                     # Next, check if o's ._base is an intermediate base that we already returned
                     maybe_existing_base_idx = intermediate_base_map.get(
