--- conflicted
+++ resolved
@@ -182,38 +182,26 @@
         return self._conv_forward(input, other, self.weight, self.bias)
 
 
-<<<<<<< HEAD
 class LinearUnary(nn.Linear):
     def __init__(
         self,
-        linear,
-        eltwise,
-        op_name,
-        op_info,
-        in_features,
-        out_features,
-        bias,
-        device,
-        dtype,
+        linear: nn.Module,
+        unary: nn.Module,
     ):
         super(LinearUnary, self).__init__(
-            in_features, out_features, bias=bias, device=device, dtype=dtype
-        )
-        self._update_module_params(linear, eltwise, op_name, op_info)
-
-    def _update_module_params(self, linear, eltwise, op_name, op_info):
+            linear.in_features,
+            linear.out_features,
+            linear.bias is not None,
+            linear.weight.device,
+            linear.weight.dtype,
+        )
+        self._update_module_params(linear, unary)
+
+    def _update_module_params(self, linear, unary):
         self.__dict__ = copy.deepcopy(linear.__dict__)
-
-        self.attr = op_name
-
-        assert all(hasattr(eltwise, item) for item in op_info.scalars)
-        self.scalars = [getattr(eltwise, item) for item in op_info.scalars]
-
-        algorithm = ""
-        if op_info.algorithm:
-            assert hasattr(eltwise, op_info.algorithm)
-            algorithm = getattr(eltwise, op_info.algorithm)
-        self.algorithm = algorithm
+        self.attr, self.scalars, self.algorithm = unary_modules_map[unary.__class__](
+            unary
+        )
 
     def forward(self, input):
         y = torch.ops.mkldnn._linear_pointwise(
@@ -222,10 +210,7 @@
         return y
 
 
-def fuse_conv_unary_eval(conv, unary, op_name, op_info):
-=======
 def fuse_conv_unary_eval(conv: nn.Module, unary: nn.Module):
->>>>>>> 5d4f9e36
     assert not (conv.training), "Fusion only for eval!"
     return ConvUnary2d(
         conv,
@@ -254,17 +239,10 @@
         return False
 
 
-def fuse_linear_unary_eval(linear, eltwise, op_name, op_info):
+def fuse_linear_unary_eval(linear: nn.Module, unary: nn.Module):
     return LinearUnary(
         linear,
-        eltwise,
-        op_name,
-        op_info,
-        linear.in_features,
-        linear.out_features,
-        linear.bias is not None,
-        linear.weight.device,
-        linear.weight.dtype,
+        unary,
     )
 
 
@@ -328,20 +306,15 @@
                 eval_mode = all(not n.training for n in [computation_node, unary])
                 if not eval_mode:
                     continue
-<<<<<<< HEAD
+
                 # only fuse for linear when the dtype is bf16
                 if bf16_only_node(computation_node) and not is_bfloat16_module(
                     computation_node
                 ):
                     continue
-                fused_module = fuse_func(
-                    computation_node, unary, pointwise_name, pointwise_info
-                )
+                fused_module = fuse_func(computation_node, unary)
                 replace_node_module(node.args[0], modules, fused_module)
-=======
-                fused_conv = fuse_func(conv, unary)
-                replace_node_module(node.args[0], modules, fused_conv)
->>>>>>> 5d4f9e36
+
                 node.replace_all_uses_with(node.args[0])
                 gm.graph.erase_node(node)
                 gm.graph.lint()
@@ -537,14 +510,10 @@
 replacements = {torch.nn.functional.dropout: lowmem_dropout, torch.rand_like: rand_like}
 
 
-<<<<<<< HEAD
-computation_op_map = {
+computation_modules_map = {
     nn.Conv2d: fuse_conv_unary_eval,
     nn.Linear: fuse_linear_unary_eval,
 }
-=======
-computation_modules_map = {nn.Conv2d: fuse_conv_unary_eval}
->>>>>>> 5d4f9e36
 
 
 unary_modules_map = {
