--- conflicted
+++ resolved
@@ -93,10 +93,7 @@
     "isnan",
     "isneginf",
     "isposinf",
-<<<<<<< HEAD
-=======
     "isreal",
->>>>>>> 9e6ebb24
     "i0",
     "lgamma",
     "log",
@@ -104,13 +101,9 @@
     "log2",
     "log10",
     "log_softmax",
-<<<<<<< HEAD
-    "logsumexp",
-=======
     "logit",
     "logsumexp",
     "mvlgamma",
->>>>>>> 9e6ebb24
     "nan_to_num",
     "neg",
     "negative",
@@ -246,10 +239,7 @@
     "broadcast_to",
     "cat",
     "concat",
-<<<<<<< HEAD
-=======
     "concatenate",
->>>>>>> 9e6ebb24
     "chunk",
     "column_stack",
     "conj",
@@ -311,11 +301,8 @@
     "eye",
     "full",
     "full_like",
-<<<<<<< HEAD
-=======
     "linspace",
     "logspace",
->>>>>>> 9e6ebb24
     "new_empty",
     "new_empty_strided",
     "new_full",
@@ -2554,12 +2541,9 @@
 concat = torch.cat  # alias
 
 
-<<<<<<< HEAD
-=======
 concatenate = torch.cat  # alias
 
 
->>>>>>> 9e6ebb24
 # CompositeImplicitAutograd - don't register decomp
 @out_wrapper()
 def column_stack(tensors: TensorSequenceType) -> TensorLikeType:
@@ -4568,14 +4552,10 @@
     return item(all(eq(a, b)))  # type: ignore[return-value]
 
 
-<<<<<<< HEAD
-@register_decomposition(torch.ops.aten.norm)
-=======
 # TODO: Cannot register as decomp here due to incompatible signatures between
 # the Python frontend and ATen:
 # https://github.com/pytorch/pytorch/issues/83931
 # Also, torch.norm is deprecated in regular PyTorch.
->>>>>>> 9e6ebb24
 @out_wrapper(exact_dtype=True)
 def norm(
     input: TensorLikeType,
