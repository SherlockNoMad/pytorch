import contextlib
import functools
import itertools
import sys
import warnings
import weakref
from dataclasses import dataclass
from functools import partial
from typing import Any, Callable, Dict, List, Optional, Type, TypeVar, Union

import torch
import torch.fx.experimental.symbolic_shapes as symbolic_shapes
from torch._ops import OpOverload
from torch._subclasses.meta_utils import MetaConverter, WeakTensorRefKey
from torch.fx.operator_schemas import normalize_function
from torch.multiprocessing.reductions import StorageWeakRef
from torch.overrides import TorchFunctionMode
from torch.utils._mode_utils import no_dispatch
from torch.utils._python_dispatch import enable_torch_dispatch_mode, TorchDispatchMode

from torch.utils._pytree import PyTree, tree_any, tree_flatten, tree_map

pytree = torch.utils._pytree
T = TypeVar("T")
TensorWeakRef = Any

aten = torch.ops.aten

CONSTANT_NUMEL_LIMIT = 1


@dataclass
class UnsupportedFakeTensorException(RuntimeError):
    reason: str


@dataclass
class DynamicOutputShapeException(RuntimeError):
    func: OpOverload


@dataclass
class DataDependentOutputException(RuntimeError):
    func: OpOverload


_device_not_kwarg_ops = (
    aten._resize_output_.default,
    aten.nested_tensor.default,
    aten.nested_tensor.out,
    aten.pin_memory.default,
    aten.is_pinned.default,
    aten.to.device,
    aten.to.prim_Device,
    aten._pin_memory.default,
    aten._pin_memory.out,
    aten._resize_output.default,
    aten._resize_output.out,
)

# this op is never actually used
_non_kwarg_device_constructors = (aten._list_to_tensor,)


def contains_tensor_types(type):
    tensor_type = torch._C.TensorType.get()
    return type.isSubtypeOf(tensor_type) or any(
        contains_tensor_types(e) for e in type.containedTypes()
    )


_like_tensor_constructors = (
    aten.empty_like.default,
    aten.empty_like.out,
    aten.full_like.default,
    aten.full_like.out,
    aten.ones_like.default,
    aten.ones_like.out,
    aten.rand_like.default,
    aten.rand_like.out,
    aten.randn_like.default,
    aten.randn_like.out,
    aten.randint_like.default,
    aten.randint_like.out,
    aten.randint_like.low_dtype,
    aten.randint_like.low_dtype_out,
    aten.zeros_like.default,
    aten.zeros_like.out,
    aten.new_empty.default,
    aten.new_empty.out,
    aten.new_empty_strided.default,
    aten.new_empty_strided.out,
    aten.new_full.default,
    aten.new_full.out,
    aten.new_zeros.default,
    aten.new_zeros.out,
    aten.new_ones.default,
    aten.new_ones.out,
)


@functools.lru_cache(None)
def _is_tensor_constructor(func: OpOverload):
    assert isinstance(func, OpOverload)
    schema = func._schema
    if any(contains_tensor_types(arg.type) for arg in schema.arguments):
        return False
    # TODO: no real reason to restrict multiple outputs
    return (
        len(schema.returns) == 1 and schema.returns[0].type is torch._C.TensorType.get()
    )


@functools.lru_cache(None)
def get_schema_info(func):
    return torch._C._SchemaInfo(func._schema)  # type: ignore[attr-defined]


def tree_flatten_only(ty: Type[T], pytree: PyTree):
    flat_vals, _ = tree_flatten(pytree)
    return [elem for elem in flat_vals if isinstance(elem, ty)]


# Similar to `MetaConverter`, this is a class for converting
# multiple tensors into fake tensors which share the same view/storage
# structure. Like `MetaConverter`, it uses `WeakTensorRefKey` to
# hold a weak reference for all memoized tensors.
class FakeTensorConverter(object):
    tensor_memo: weakref.WeakValueDictionary
    meta_converter: MetaConverter
    constant_storage_mapping: Dict[StorageWeakRef, List[TensorWeakRef]]

    def __init__(self):
        # FakeTensors store the FakeTensorMode which in turn stores a
        # FakeTensor, so we need to hold a weak reference to the FakeTensor
        # otherwise we would induce a circular reference
        self.tensor_memo = weakref.WeakValueDictionary()
        self.meta_converter = MetaConverter()

        # map from to storage to corresponding constant tensors
        self.constant_storage_mapping = {}

    def add_constant_storage_mapping(self, fake_tensor):
        # when you have a constant, aliased tensor:
        # const_tensor.add_(torch.rand([1]))
        # all aliases of it must become no longer const
        assert isinstance(fake_tensor, FakeTensor) and fake_tensor.constant is not None
        weak_st = StorageWeakRef(fake_tensor.constant.storage())

        # we need a map from a weak storage to all of its corresponding
        # constant tensors. python doesn't have the weak value equivalent
        # of defaultdict(list), so we are using a WeakValueDictionary as one
        if weak_st not in self.constant_storage_mapping:
            self.constant_storage_mapping[weak_st] = []
        self.constant_storage_mapping[weak_st].append(weakref.ref(fake_tensor))

    def invalidate_constant_aliases(self, tensor):
        assert not isinstance(tensor, FakeTensor)

        weak_st = StorageWeakRef(tensor.storage())
        if weak_st not in self.constant_storage_mapping:
            return

        for weak_tensor_ref in self.constant_storage_mapping[weak_st]:
            ten = weak_tensor_ref()
            if ten is not None:
                ten._fix_weakref()
                ten.constant = None

        del self.constant_storage_mapping[weak_st]

    def _get_memo(self, t):
        if WeakTensorRefKey(t) in self.tensor_memo:
            out = self.tensor_memo[WeakTensorRefKey(t)]
            out._fix_weakref()
            return out
        return None

    def set_tensor_memo(self, t, v):
        th = WeakTensorRefKey(t)

        # hold a weak ref to self, otherwise it will be kept alive
        # by the del_ten closure
        self_weak_ref = weakref.ref(self)

        def del_ten():
            self_ref = self_weak_ref()
            if self_ref is None:
                return
            # on shutdown, th may not be in memo
            self_ref.tensor_memo.pop(th, None)

        weakref.finalize(t, del_ten)
        self.tensor_memo[th] = v

    def from_real_tensor(self, fake_mode, t, make_constant=False):
        maybe_memo = self._get_memo(t)
        if maybe_memo is not None:
            return maybe_memo
        existing_device = t.device
        # not yet supported in metatensors
        if t.is_quantized:
            raise UnsupportedFakeTensorException("quantized nyi in meta tensors")
        with no_dispatch():
            meta_t = self.meta_converter(t)
            if meta_t.device.type != "meta":
                raise UnsupportedFakeTensorException("meta converter nyi")
            out = FakeTensor(
                fake_mode,
                meta_t,
                existing_device,
                constant=t if make_constant else None,
            )
            if make_constant:
                self.add_constant_storage_mapping(out)
        if type(t) is torch.nn.Parameter:
            assert not make_constant
            out = torch.nn.Parameter(out, requires_grad=out.requires_grad)  # type: ignore[assignment]
        with warnings.catch_warnings():
            warnings.filterwarnings("ignore", "The .grad attribute of a Tensor")
            grad_not_none = t.grad is not None
        if grad_not_none:
            out.grad = self.from_real_tensor(fake_mode, t.grad)
        self.set_tensor_memo(t, out)
        return out

    def from_meta_and_device(self, fake_mode, t, device):
        maybe_memo = self._get_memo(t)
        if maybe_memo is not None:
            return maybe_memo
        out = FakeTensor(fake_mode, t, device)
        self.set_tensor_memo(t, out)
        return out

    # There are two ways to call this.  First, you can have manually constructed
    # a meta tensor and you need to turn it into a fake tensor.  In that case,
    # pass a meta tensor and a device argument.  Alternately, you can have a
    # real tensor that you need to convert into a fake tensor; in that case,
    # omit the device.
    #
    # The disallowed case: if you specify the device, it MUST be a meta tensor.
    # However, you're allowed to pass a meta tensor to be turned into a fake
    # tensor; although an odd thing to do, this can occur if you're doing
    # cross ref testing and the inner test is already operating on meta tensors
    def __call__(self, fake_mode, t, device=None, *, make_constant=False):
        if device is None:
            return self.from_real_tensor(fake_mode, t, make_constant)
        else:
            assert make_constant is False
            assert t.device.type == "meta"
            return self.from_meta_and_device(fake_mode, t, device)


op_implementations = []


def register_op_impl(run_impl_check: Union[Callable[[OpOverload], bool], OpOverload]):
    def impl_decorator(op_impl):
        global op_implementations
        if isinstance(run_impl_check, OpOverload):
            op_implementations.append((lambda func: func == run_impl_check, op_impl))
        else:
            op_implementations.append((run_impl_check, op_impl))

        return op_impl

    return impl_decorator


@register_op_impl(
    lambda func: (_is_tensor_constructor(func) or func in _like_tensor_constructors)
)
def constructors(fake_mode, func, *args, **kwargs):
    assert func not in _non_kwarg_device_constructors
    _, new_kwargs = normalize_function(
        func, args=args, kwargs=kwargs, normalize_to_only_use_kwargs=True
    )
    if func in _like_tensor_constructors:
        default_device = new_kwargs["input"].device
        # TODO: file issue
        args = (new_kwargs.pop("input"),)
    else:
        # cpu is default device if none is specified
        default_device = torch.device("cpu")
        args = ()
    out_device = new_kwargs.pop("device", None)
    out_device = out_device if out_device is not None else default_device
    new_kwargs["device"] = torch.device("meta")
    r = func(*args, **new_kwargs)
    return FakeTensor(fake_mode, r, out_device)


@register_op_impl(lambda func: func in (aten.to.prim_Device, aten.to.device))
def non_kwarg_to(fake_mode, func, *args, **kwargs):
    _, new_kwargs = normalize_function(
        func, args, kwargs, normalize_to_only_use_kwargs=True
    )
    input_device = new_kwargs["device"]
    out_device = input_device if input_device else new_kwargs["input"].device
    new_kwargs["device"] = torch.device("meta")
    r = func(*args, **new_kwargs)
    return fake_mode.fake_tensor_converter(fake_mode, r, out_device)


# Dont default to default device handling,
# since the device of `the_template` is ignored
@register_op_impl(aten.resize_as_.default)
def resize_as_(fake_mode, func, *args, **kwargs):
    return func(*args, **kwargs)


@register_op_impl(aten._sparse_coo_tensor_with_dims_and_tensors.default)
def _sparse_coo_tensor_with_dims_and_tensors(fake_mode, func, *args, **kwargs):
    # TODO: remove me
    return constructors(fake_mode, func, *args, **kwargs)


# _to_copy fails when run with FakeTensors to cuda device
# TODO: debug
@register_op_impl(aten._to_copy.default)
def to_copy(fake_mode, func, *args, **kwargs):
    _, new_kwargs = normalize_function(
        func, args=args, kwargs=kwargs, normalize_to_only_use_kwargs=True
    )

    input_device = new_kwargs.pop("device", None)
    out_device = input_device if input_device else new_kwargs["input"].device
    with no_dispatch():
        input = new_kwargs.pop("input").to("meta")
        return FakeTensor(fake_mode, aten._to_copy(input, **new_kwargs), out_device)


# index.Tensor data-dependent in only some conditions
@register_op_impl(
    lambda func: torch.Tag.dynamic_output_shape in func.tags  # type: ignore[attr-defined]
    and func != aten.index.Tensor
)
def dyn_shape(fake_mode, func, *args, **kwargs):
    raise DynamicOutputShapeException(func)


@register_op_impl(
    lambda func: torch.Tag.data_dependent_output in func.tags  # type: ignore[attr-defined]
)
def data_dep(fake_mode, func, *args, **kwargs):
    if fake_mode.throw_on_data_dependent_ops:
        raise DataDependentOutputException(func)
    return NotImplemented


# Bool Indices get Expanded as Masks
# See: IndexingUtils.h:expandTensors
def check_no_bool_index_tensors(func, self, indices):
    for index in indices:
        if index is not None and index.dtype in (torch.bool, torch.uint8):
            raise DynamicOutputShapeException(func)


def run_and_return_new_tensor_of_input_device(fake_mode, func, args, kwargs):
    _, new_kwargs = normalize_function(
        func, args=args, kwargs=kwargs, normalize_to_only_use_kwargs=True
    )

    out_device = new_kwargs["input"].device
    with in_kernel_invocation_manager(fake_mode):
        out = func(*args, **kwargs)

    return FakeTensor(fake_mode, out, out_device)


# Dont default to default device handling,
# Since op can take in non-zero sized cpu
# index tensors with cuda self
@register_op_impl(aten.index.Tensor)
def index_tensor(fake_mode, func, *args, **kwargs):
    # dynamic shape op if indices are bool/uint8
    check_no_bool_index_tensors(func, *args, **kwargs)

    return run_and_return_new_tensor_of_input_device(fake_mode, func, args, kwargs)


# takes in multiple-devices, dont default to default device handling
@register_op_impl(aten.index_put.default)
def index_put(fake_mode, func, *args, **kwargs):
    return run_and_return_new_tensor_of_input_device(fake_mode, func, args, kwargs)


# same with index_put, but return the input
@register_op_impl(aten.index_put_.default)
def index_put_(fake_mode, func, *args, **kwargs):
    with in_kernel_invocation_manager(fake_mode):
        out = func(*args, **kwargs)

    _, new_kwargs = normalize_function(
        func, args=args, kwargs=kwargs, normalize_to_only_use_kwargs=True
    )

    return new_kwargs["input"]


# Meta tensors give you the ability to run PyTorch code without having to
# actually do computation through tensors allocated on a `meta` device.
# Because the device is `meta`, meta tensors do not model device propagation.
# FakeTensor extends MetaTensors to also carry an additional `fake_device`
# which tracks devices that would have been used.


@contextlib.contextmanager
def in_kernel_invocation_manager(fake_mode):
    fake_mode.in_kernel_invocation = True
    # See: note [Fake Tensor Dispatch Keys]
    torch._C._add_meta_to_tls_dispatch_include()
    try:
        yield
    finally:
        fake_mode.in_kernel_invocation = False
        torch._C._remove_meta_from_tls_dispatch_include()


class FakeTensor(torch.Tensor):
    fake_device: torch.device
    fake_mode: "FakeTensorMode"
    has_sym_ints: bool
    constant: Optional[torch.Tensor]

    # Note: [Fake Tensor Dispatch Keys]
    # In order to model the behavior of device-specific autocast
    # and autograd logic, we update the dispatch keys of FakeTensors
    # to reflect their fake device. This includes the BackendComponent
    # (DispatchKey::Meta -> DispatchKey::CUDA), and also the BackendComponent
    # related Autocast and Autograd keys. __torch__dispatch__ sits below
    # Autocast and Autograd, and is only invoked when we are at the
    # kernel for the BackendComponent. Then, we add Meta to the
    # thread-local dispatch include set to hit the meta kernel
    # instead of the kernel of the BackendComponent for the fake device.
    # The `device_for_backend_keys` does that below

    @staticmethod
    def __new__(cls, fake_mode, elem, device, constant=None):
        return torch.Tensor._make_subclass(
            cls,
            elem,
            elem.requires_grad,
            dispatch_device=True,
            device_for_backend_keys=device,
        )

    def __init__(
        self,
        fake_mode,
        elem,
        device: Union[torch.device, str],
        constant: Optional[torch.Tensor] = None,
    ):
        assert elem.device.type == "meta", elem.device.type
        device = device if isinstance(device, torch.device) else torch.device(device)
        # NB: it is fine, if a little confusing, for device to be meta
        # (we are faking a meta tensor in that case).  However, it often
        # indicates some sort of confusion (e.g., you accidentally passed
        # in a meta tensor when you should have passed in the real tensor).
        # So by default we disallow meta, and if you are working in a situation
        # where it is helpful (e.g., crossref testing) you can turn it back
        # on
        if not fake_mode.allow_meta:
            assert device.type != "meta"
        # normalize cuda device.
        if device.type == "cuda" and device.index is None:
            device = torch.device(f"cuda:{torch.cuda.current_device()}")
        self.fake_device = device
        self.fake_mode = fake_mode
        self.has_sym_ints = symbolic_shapes.has_symbolic_sizes_strides(elem)
        assert not (
            self.has_sym_ints and constant is not None
        ), f"meta: {elem}, constant: {constant}"
        self.constant = constant

    @staticmethod
    def from_tensor(t, fake_mode):
        existing_device = t.device
        # TODO: this should use meta converter
        return FakeTensor(fake_mode, t.to(device="meta"), existing_device)

    # TODO: resolve error in default __repr__
    def __repr__(self):
        with in_kernel_invocation_manager(self.fake_mode):
            self_repr = super().__repr__()
        return f"FakeTensor({self_repr}, {self.fake_device})"

    def new(self, *args, **kwargs):
        # TODO: This doesn't work with sparse self

        # torch.Tensor.new does not go through the normal dispatcher pattern
        # so in order to use the same pattern as normal invocation of
        # returning meta device within the kernel we need to intercept
        # the call here
        # because it doesn't go through the dispatcher, we run into errors
        # when attempting to compute an output in meta, so
        # we compute the real tensor then convert to meta
        out_device = self.fake_device
        with no_dispatch(), in_kernel_invocation_manager(self.fake_mode):
            real_out = super().new(*args, **kwargs)

        assert not isinstance(real_out, FakeTensor), real_out
        assert real_out.device.type != "meta", real_out.device

        with no_dispatch():
            meta_out = MetaConverter()(real_out)
            return FakeTensor(self.fake_mode, meta_out, out_device)

    @classmethod
    def __torch_dispatch__(cls, func, types, args=(), kwargs=None):
        # need to handle here to avoid infinite recursion
        # see [in_kernel_invocation]
        if func == torch.ops.prim.device.default:
            assert len(args) == 1 and isinstance(args[0], FakeTensor)
            if args[0].fake_mode.in_kernel_invocation:
                return torch.device("meta")
            else:
                return args[0].fake_device
        # Need this to handle infinite recursion with sparse tensors.
        # Sparse tensors have custom stride policy which means that
        # they will dispatch here on dispatch, and we need to trigger
        # the default behavior.
        # TODO: when we get other tensor types online they will also
        # need to get entries here.
        elif func == torch.ops.aten.sym_size.default:
            return None
        elif func == torch.ops.aten.sym_stride.default:
            return None
        elif func == torch.ops.aten.sym_storage_offset.default:
            return None
        elif func == torch.ops.aten.size.default:
            return None
        elif func == torch.ops.aten.stride.default:
            return None
        elif func == torch.ops.aten.is_contiguous.default:
            return True  # hack

        # Because fake mode can return NotImplemented (if it sees a subclass
        # it doesn't know how to deal with), this test here is important
        # because the next dispatch after a fake mode will attempt to use
        # subclasses of tensors to dispatch, and any FakeTensor arguments
        # will be considered eligible.
        if any(not issubclass(t, FakeTensor) and t is not torch.Tensor for t in types):
            return NotImplemented

        fake_mode = None
        for arg in itertools.chain(tree_flatten(args)[0], tree_flatten(kwargs)[0]):
            if isinstance(arg, FakeTensor):
                if fake_mode is None:
                    fake_mode = arg.fake_mode
                else:
                    assert fake_mode is arg.fake_mode, "Mixing modes NYI"

        with enable_torch_dispatch_mode(fake_mode):
            return func(*args, **kwargs)

    @staticmethod
    def _find_common_device(func, args, kwargs):
        # cpu - zero-dim tensors can be called in cuda kernels,
        # so overwrite the common_device if it the only existing
        # device comes from a cpu zero-dim tensor
        common_device = None
        is_cpu_zero_dim = None

        def cpu_zero_dim(t):
            return t.device.type == "cpu" and t.dim() == 0

        def merge_devices(t):
            nonlocal common_device
            nonlocal is_cpu_zero_dim
            if not isinstance(t, FakeTensor):
                return

            if common_device is None:
                common_device = t.device
                is_cpu_zero_dim = cpu_zero_dim(t)
                return

            t_is_cpu_zero_dim = cpu_zero_dim(t)
            if t.device == common_device:
                if is_cpu_zero_dim:
                    is_cpu_zero_dim = t_is_cpu_zero_dim
                return

            # mismatching devices !
            # if current tensor is cpu 0 dim, defer to existing device
            if t_is_cpu_zero_dim:
                return

            # current device is from cpu 0 dim tensor, overwrite
            if is_cpu_zero_dim:
                common_device = t.device
                is_cpu_zero_dim = t_is_cpu_zero_dim
                return

            # mismatching devices of non-zero dim tensors, throw
            # This might be valid behavior and need to be explicitly modeled, e.g. reshape_as
            raise RuntimeError(
                f"Unhandled FakeTensor Device Propagation for {func}, found two different devices {common_device}, {t.device}"
            )

        tree_map(merge_devices, args)
        tree_map(merge_devices, kwargs)

        assert common_device is not None, f"Could not find common device for {func}"

        return common_device

    __torch_function__ = torch._C._disabled_torch_function_impl


# We keep one instantiation of `fake_tensor_converter` active
# for the duration of `with torch_enable_mode(FakeTensorMode)`.
# This allows accurate storage aliasing across invocation of
# different operators. While this will keep all freshly allocated
# tensors alive during `FakeTensorMode`, there will no be no
# new allocations of Tensors which have non-meta storage so
# memory should not significantly incraese.


class FakeTensorMode(TorchDispatchMode):
    def __init__(
        self,
        *,
        allow_fallback_kernels=True,
        allow_meta=False,
        throw_on_data_dependent_ops=False,
    ):
        self.allow_fallback_kernels = allow_fallback_kernels
        self.fake_tensor_converter = FakeTensorConverter()
        self.allow_meta = allow_meta

        # TODO: delete arg and default to true. waiting on dynamo perf regression testing
        self.throw_on_data_dependent_ops = throw_on_data_dependent_ops

        # [in_kernel_invocation]
        # when FakeTensor is invoked in user code, .device should return
        # the fake_device of the tensor so that code such as as `if x.is_cuda`
        # or torch.zeros([10, 10], device=x.device) continues to execute as if
        # the FakeTensor were real. However, within kernel execution, we return
        # the `Meta` device because all computation within the kernels should
        # behave as if the Tensors are on meta devices. Kernels should allocate
        # new tensors on meta devices, and checks like `is_meta` should return true.
        # within python refs, we always return the real device by defining
        # the device property
        self.in_kernel_invocation = False

    def __torch_dispatch__(self, func, types, args=(), kwargs=None):
        kwargs = kwargs if kwargs else {}

        if func == torch.ops.prim.device.default:
            assert len(args) == 1 and isinstance(args[0], FakeTensor)
            if args[0].fake_mode.in_kernel_invocation:
                return torch.device("meta")
            else:
                return args[0].fake_device

        flat_arg_tensors = tree_flatten_only(FakeTensor, (args, kwargs))
        flat_symints = tree_flatten_only(torch.SymIntNode, (args, kwargs))
        has_symbolic_sizes = (
            any([i.has_sym_ints for i in flat_arg_tensors]) or len(flat_symints) > 0
        )

        converter = self.fake_tensor_converter

        # If this is a lift, the input tensor is guaranteed to be a
        # constant, so we keep a copy of the original argument along so
        # we can query it if we're asked to item() it at some later point
        if func in (torch.ops.aten.lift_fresh.default, aten.lift_fresh_copy.default):
            out = func(*args, **kwargs)
            if self.may_turn_const(out):
                with no_dispatch():
                    return converter(self, out.clone(), make_constant=True)

        # The current constant handling only support tracing systems
        # (aot autograd, torchdynamo) where each operation is run consecutively.
        # Because each operation is run in order, we can trace out and support
        # sequences like: x = torch.tensor(0.); y = x.add_(1)
        # Whenver a constant is written to but with inputs that cannot be evaluated
        # statically, such as random_(), we invalidate all constants that alias the input
        # We will rely on functionalization for use of fake tensors constants as persistent
        # objects on an FX Graph.

        # We dispatch size/stride/numel on the FakeTensor not its constant, so bail on inplace_view
        all_constant = all(e.constant is not None for e in flat_arg_tensors)
        if (
            torch.Tag.nondeterministic_seeded not in func.tags  # type: ignore[attr-defined]
            and torch.Tag.inplace_view not in func.tags  # type: ignore[attr-defined]
            and all_constant
            and len(flat_arg_tensors) != 0
            and not has_symbolic_sizes
        ):
            with no_dispatch():
                const_args, const_kwargs = pytree.tree_map_only(
                    FakeTensor, lambda t: t.constant, (args, kwargs)
                )
                out = func(*const_args, **const_kwargs)

                all_constant = pytree.tree_all_only(
                    torch.Tensor, lambda t: self.may_turn_const(t), out
                )

                if all_constant:
                    return pytree.tree_map_only(
                        torch.Tensor,
                        lambda t: converter(self, t, make_constant=True),
                        out,
                    )

                # we weren't able to turn outputs to constants,
                # so invalidate all constants that might be aliases of the outputs
                for ten in tree_flatten_only(torch.Tensor, out):
                    converter.invalidate_constant_aliases(ten)

        # we are falling through to running non constant tensors, any input constant that
        # is written to must be invalidated
        self.invalidate_written_to_constants(func, flat_arg_tensors, args, kwargs)

        functions_with_cpp_meta_impl_that_support_symint = [
            aten.empty_strided.default,
            aten.empty.memory_format,
            aten.as_strided.default,
            aten.zeros.default,
            aten.clone.default,
            aten.detach.default,
        ]
        # IDK: feels bad man, sym_numel on as_strided infinite loops otherwise
        if has_symbolic_sizes and func not in functions_with_cpp_meta_impl_that_support_symint:
            # TODO: Find better approach for this
            # Avoid circular import
            from torch._decomp import decomposition_table
            from torch._meta_registrations import meta_table

            with no_dispatch():
                # TODO: the naming of this function is awful, this doesn't
                # mean that an op is SymInt, it is more narrow
                if symbolic_shapes.is_symbolic_op(func):
                    return symbolic_shapes.handle_symbolic_op(func, args, kwargs)
                if func == aten.size.default:
<<<<<<< HEAD
                    return None
                    raise RuntimeError(
=======
                    sys.stderr.write(
>>>>>>> 8cdc0679
                        "Trying to call aten.size on a tensor with symbolic shapes. "
                        "It's likely that this is from calling tensor.shape in C++"
                    )
                    # We do this to allow for better error localization with `TORCH_SHOW_CPP_STACKTRACES=1`
                    return None

            with self.restore():
                if func in meta_table:
                    r = meta_table[func](*args, **kwargs)
                    return r
                if func in decomposition_table:
                    return decomposition_table[func](*args, **kwargs)

                # Decomposes CompositeImplicitAutograd ops
                r = func.decompose(*args, **kwargs)
                if r is not NotImplemented:
                    return r

        # prims already wrap FakeTensor inputs to FakeTensor outputs
        # and do device logic, we dont need do anything but run them
        # and ensure that Meta kernels are dispatched to (see)
        # Fake Tensor Dispatch Keys
        # TODO - we should be use the prim aten impl
        if (
            "prims::" in func._schema.name
            and len(flat_arg_tensors) != 0
            and hasattr(func, "prim_meta_impl")
        ):
            with self.restore():
                return func.prim_meta_impl(*args, **kwargs)

        if has_symbolic_sizes:
            if func not in functions_with_cpp_meta_impl_that_support_symint:
                raise RuntimeError(
                    f"{func} - couldn't find symbolic meta function/decomposition"
                )

        with no_dispatch():
            # if we are in the dispatch mode, we will enter this function even if the inputs
            # are not FakeTensors. For now, throw if any non-Fake Tensor inputs
            # and just support constructors. TODO: extend more broadly
            conversion_made = False
            subclass_seen = False

            def check_non_fake_tensor(x):
                nonlocal conversion_made, subclass_seen
                conversion_made = conversion_made or (
                    isinstance(x, torch.Tensor) and not isinstance(x, FakeTensor)
                )
                subclass_seen = subclass_seen or (
                    isinstance(x, torch.Tensor)
                    and not isinstance(x, FakeTensor)
                    and type(x) is not torch.Tensor
                    and type(x) is not torch.nn.Parameter
                )

            tree_map(check_non_fake_tensor, args)
            tree_map(check_non_fake_tensor, kwargs)

            # Suppose we enable fake tensor mode.  This means that fake tensor
            # mode will run first.  But what if we do an operation that
            # involves a tensor subclass that will desugar into normal tensor
            # operations?  Without this line, fake tensor mode will run first,
            # decide that a conversion was made (since there was a non fake
            # tensor argument), and report an error that converting non
            # fake tensor is not supported.  What we actually wanted to happen
            # was to give the subclass a chance to figure out what it wants to
            # before erroring out.  Returning NotImplemented here allows this.
            #
            # NB: If you're seeing a mysterious infinite loop involving fake
            # tensor, it might be related to this line.  Though I'm not sure
            # how you'll know to read this comment, as this line won't show up
            # in the stack trace.
            if subclass_seen:
                return NotImplemented

            # this is generated from torch.tensor(), which does not use the
            # dispatcher, to allow wrapper subclasses to wrap the new tensor
            # we need to handle before error checking
            if func in [
                aten.lift_fresh.default,
                aten.lift_fresh_copy.default,
            ]:
                assert (
                    len(kwargs) == 0
                    and len(args) == 1
                    and type(args[0]) is torch.Tensor
                ), f"{args} {kwargs}"
                with no_dispatch():
                    return converter(self, args[0])

            if conversion_made:
                raise Exception(
                    "Invoking operators with non-Fake Tensor inputs in FakeTensorMode is not yet supported. "
                    f"Please convert all Tensors to FakeTensors first. Found in {func}(*{args}, **{kwargs})"
                )

            for run_impl_check, op_impl in op_implementations:
                if run_impl_check(func):
                    op_impl_out = op_impl(self, func, *args, **kwargs)
                    if op_impl_out != NotImplemented:
                        return op_impl_out

            try:
                with in_kernel_invocation_manager(self):
                    r = func(*args, **kwargs)
            except NotImplementedError as not_implemented_error:
                if not self.allow_fallback_kernels:
                    raise not_implemented_error
                return run_fallback_kernel(
                    self, func, args, kwargs, not_implemented_error
                )

            # TODO: handle non-kwarg devices
            assert func not in _device_not_kwarg_ops, f"NYI: {func}"

            # Lazily initialized, in case there are no tensor returns
            common_device = None

            def wrap(e, device=None):
                nonlocal common_device
                if isinstance(e, torch.Tensor) and not isinstance(e, FakeTensor):
                    if common_device is None:
                        common_device = FakeTensor._find_common_device(
                            func, args, kwargs
                        )
                    return converter(self, e, device or common_device)
                else:
                    return e

            # if device is specified, use that
            if kwargs.get("device", None):
                return tree_map(partial(wrap, device=kwargs["device"]), r)

            return tree_map(partial(wrap), r)

    def may_turn_const(self, t):
        return (
            t.numel() <= CONSTANT_NUMEL_LIMIT
            and not t.is_sparse
            and not isinstance(t, FakeTensor)
        )

    def invalidate_written_to_constants(self, func, flat_arg_tensors, args, kwargs):
        any_constant = any(e.constant is not None for e in flat_arg_tensors)
        if any_constant and get_schema_info(func).is_mutable():
            schema_info = get_schema_info(func)
            _, new_kwargs = normalize_function(
                func, args=args, kwargs=kwargs, normalize_to_only_use_kwargs=True
            )
            for k, v in new_kwargs.items():
                k = k if (k != "input" or schema_info.has_argument(k)) else "self"
                if (
                    isinstance(v, FakeTensor)
                    and schema_info.is_mutable(k)
                    and v.constant is not None
                ):
                    self.fake_tensor_converter.invalidate_constant_aliases(v.constant)

    def from_tensor(self, tensor):
        return self.fake_tensor_converter(self, tensor)


# NB: returns fake tensors
def run_fallback_kernel(fake_mode, func, args, kwargs, orig_not_implemented_exception):
    # these should all be supported, just to be safe
    # avoid fallback for operators which inplace modify metadata
    # because the input fake tensors would be umodified
    if torch.Tag.inplace_view in func.tags:  # type: ignore[attr-defined]
        raise orig_not_implemented_exception

    with no_dispatch():
        inp_impls = {}

        def to_real_tensor(e):
            if isinstance(e, FakeTensor):
                out = torch.zeros_like(e, device=e.fake_device)
                if e.is_sparse:
                    out._coalesced_(e.is_coalesced())
                inp_impls[id(out)] = e
                return out
            return e

        args = tree_map(to_real_tensor, args)
        kwargs = tree_map(to_real_tensor, kwargs)

        r = func(*args, **kwargs)

        tensor_impls = set()
        storages = set()

        for e in tree_flatten((args, kwargs))[0]:
            if isinstance(e, torch.Tensor):
                if not e.is_sparse:
                    storages.add(e.storage()._cdata)

        # TODO: also check metadata change on inputs
        # proper aliasing/metadata relationship between outputs and inputs will
        # not be set up, bc of conversion to device, unless we can reuse an
        # input impl
        for e in tree_flatten(r)[0]:
            if id(e) not in inp_impls and (
                isinstance(e, torch.Tensor)
                and not e.is_sparse
                and e.storage()._cdata in storages
            ):
                raise orig_not_implemented_exception

    def map_out(e):
        if isinstance(e, torch.Tensor):
            if id(e) in inp_impls:
                return inp_impls[id(e)]
            else:
                return fake_mode.fake_tensor_converter(fake_mode, e)
        else:
            return e

    return tree_map(map_out, r)


# Just for use to allow copying a module to fake tensors,
# does not apply elsewhere
class FakeCopyMode(TorchFunctionMode):
    def __init__(self, fake_mode):
        self.fake_mode = fake_mode

    def __torch_function__(self, func, types, args=(), kwargs=None):
        kwargs = kwargs if kwargs else {}

        # clone will get called in Parameter deepcopy
        if func == torch._C._TensorBase.clone:
            return func(self.fake_mode.from_tensor(args[0]), **kwargs)
        elif func == torch.Tensor.__deepcopy__:
            assert len(args) == 2 and len(kwargs) == 0
            tensor, memo = args

            if id(tensor) in memo:
                return memo[id(tensor)]

            out = self.fake_mode.from_tensor(tensor)
            memo[id(tensor)] = out
            return out
        else:
            with torch._C.DisableTorchFunction():
                return func(*args, **kwargs)<|MERGE_RESOLUTION|>--- conflicted
+++ resolved
@@ -738,12 +738,7 @@
                 if symbolic_shapes.is_symbolic_op(func):
                     return symbolic_shapes.handle_symbolic_op(func, args, kwargs)
                 if func == aten.size.default:
-<<<<<<< HEAD
-                    return None
-                    raise RuntimeError(
-=======
                     sys.stderr.write(
->>>>>>> 8cdc0679
                         "Trying to call aten.size on a tensor with symbolic shapes. "
                         "It's likely that this is from calling tensor.shape in C++"
                     )
