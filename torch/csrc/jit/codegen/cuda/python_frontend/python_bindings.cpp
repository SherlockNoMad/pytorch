--- conflicted
+++ resolved
@@ -1436,8 +1436,6 @@
       py::arg("original_shape"),
       py::arg("new_shape"),
       py::return_value_policy::reference);
-<<<<<<< HEAD
-=======
   nvf_ops.def(
       "full",
       [](nvfuser::FusionDefinition::Operators& self,
@@ -1445,7 +1443,7 @@
          nvfuser::Scalar arg,
          Nvf::DataType dtype) -> nvfuser::Tensor {
         nvfuser::FusionDefinition* fd = self.fusion_definition;
-        nvfuser::Tensor output = fd->defineTensor();
+        nvfuser::Tensor output = fd->defineTensor(size.size());
         fd->defineRecord(new nvfuser::FullOpRecord(
             {fd->recordingState(arg())},
             {fd->recordingState(output())},
@@ -1457,7 +1455,6 @@
       py::arg("arg"),
       py::arg("dtype"),
       py::return_value_policy::reference);
->>>>>>> bd9ad89a
   nvf_ops.def(
       "var",
       [](nvfuser::FusionDefinition::Operators& self,
