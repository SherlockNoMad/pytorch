--- conflicted
+++ resolved
@@ -259,10 +259,6 @@
     os() << ", qzero=";
     v->qzero()->accept(this);
   }
-<<<<<<< HEAD
-  os() << ", strides=[";
-  size_t i = 0;
-=======
   os() << ", sizes=[";
   size_t i = 0;
   for (const ExprPtr& s : v->dims()) {
@@ -274,7 +270,6 @@
   os() << "]";
   os() << ", strides=[";
   i = 0;
->>>>>>> e6c435bf
   for (const ExprPtr& s : v->strides()) {
     if (i++) {
       os() << ", ";
