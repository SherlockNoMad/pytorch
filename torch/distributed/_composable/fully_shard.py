from typing import Callable, Iterable, Optional, Union

import torch
import torch.distributed as dist
import torch.nn as nn
from torch.distributed._composable.contract import contract
from torch.distributed._composable_state import _insert_module_state
from torch.distributed.fsdp._common_utils import _FSDPState
from torch.distributed.fsdp._init_utils import (
    _init_buffer_state,
    _init_core_state,
    _init_ignored_module_states,
    _init_param_handles_from_module,
    _init_prefetching_state,
    _init_process_group_state,
    _init_runtime_state,
    _init_state_dict_state,
)
from torch.distributed.fsdp._runtime_utils import (
    _register_post_forward_hooks,
    _register_pre_forward_hooks,
    _register_root_pre_forward_hook,
)
from torch.distributed.fsdp.api import (
    BackwardPrefetch,
    CPUOffload,
    MixedPrecision,
    ShardingStrategy,
)
from torch.distributed.fsdp.wrap import _FSDPPolicy


@contract
def fully_shard(
    module: nn.Module,
    *,
    process_group: Optional[dist.ProcessGroup] = None,
    policy: Optional[_FSDPPolicy] = None,
    strategy: Optional[ShardingStrategy] = None,
    mixed_precision: Optional[MixedPrecision] = None,
    cpu_offload: Optional[CPUOffload] = None,
    ignored_modules: Optional[Iterable[torch.nn.Module]] = None,
    device_id: Optional[Union[int, torch.device]] = None,
    param_init_fn: Optional[Callable[[nn.Module], None]] = None,
    sync_module_states: bool = False,
) -> nn.Module:
    """
    Applies ``FullyShardedDataParallel` (FSDP) semantics to ``module``.
    """
    # Enforce the new auto wrap policy
    if policy is not None and not isinstance(policy, _FSDPPolicy):
        raise ValueError(f"Expects an `_FSDPPolicy` but got {policy}")
    # This is a hack to make _FSDPState to be compatible with the existing contract.
    fully_shard.set_state(module, _FSDPState())
    state = fully_shard.state(module)
    state = _init_ignored_module_states(state, module, ignored_modules)
    state = _init_process_group_state(state, process_group)
    limit_all_gathers = True
    use_orig_params = True
    backward_prefetch_limit = 1
    forward_prefetch_limit = 1
    state = _init_core_state(
        state,
        strategy or ShardingStrategy.FULL_SHARD,
        mixed_precision,
        cpu_offload,
        limit_all_gathers,
        use_orig_params,
        backward_prefetch_limit,
        forward_prefetch_limit,
    )
    state = _init_runtime_state(state)
    state = _init_prefetching_state(state, BackwardPrefetch.BACKWARD_PRE, False)
    state = _init_buffer_state(state, module)
    state = _init_param_handles_from_module(
        state,
        module,
        policy,
        device_id,
        param_init_fn,
        sync_module_states,
    )
    state = _init_state_dict_state(state)
    modules = list(module.modules())
    _register_pre_forward_hooks(state, modules)
    _register_post_forward_hooks(state, modules)
<<<<<<< HEAD
    for submodule in state._module_to_handles.keys():
        _insert_module_state(submodule, state)
=======
    _register_root_pre_forward_hook(state, module)  # prepend last
>>>>>>> d1774ce9
    return module<|MERGE_RESOLUTION|>--- conflicted
+++ resolved
@@ -30,7 +30,7 @@
 from torch.distributed.fsdp.wrap import _FSDPPolicy
 
 
-@contract
+@contract(state_cls=_FSDPState)
 def fully_shard(
     module: nn.Module,
     *,
@@ -50,8 +50,6 @@
     # Enforce the new auto wrap policy
     if policy is not None and not isinstance(policy, _FSDPPolicy):
         raise ValueError(f"Expects an `_FSDPPolicy` but got {policy}")
-    # This is a hack to make _FSDPState to be compatible with the existing contract.
-    fully_shard.set_state(module, _FSDPState())
     state = fully_shard.state(module)
     state = _init_ignored_module_states(state, module, ignored_modules)
     state = _init_process_group_state(state, process_group)
@@ -84,10 +82,7 @@
     modules = list(module.modules())
     _register_pre_forward_hooks(state, modules)
     _register_post_forward_hooks(state, modules)
-<<<<<<< HEAD
+    _register_root_pre_forward_hook(state, module)  # prepend last
     for submodule in state._module_to_handles.keys():
         _insert_module_state(submodule, state)
-=======
-    _register_root_pre_forward_hook(state, module)  # prepend last
->>>>>>> d1774ce9
     return module