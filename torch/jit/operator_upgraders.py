--- conflicted
+++ resolved
@@ -11,53 +11,58 @@
 import torch
 from typing import List, no_type_check, Optional, Union
 
-@torch.jit.script
-def div_Tensor_0_3(self: torch.Tensor, other: torch.Tensor) -> torch.Tensor:
-    if (self.is_floating_point() or other.is_floating_point()):
-        return self.true_divide(other)
-    return self.divide(other, rounding_mode='trunc')
+# TODO (tugsuu) This context manager
+# forbids the tests to override torch.jit.script
+# Without it, torch.jit.load will fail due to
+# circular dependency
+with torch._jit_internal._disable_emit_hooks():
+    @torch.jit.script
+    def div_Tensor_0_3(self: torch.Tensor, other: torch.Tensor) -> torch.Tensor:
+        if (self.is_floating_point() or other.is_floating_point()):
+            return self.true_divide(other)
+        return self.divide(other, rounding_mode='trunc')
 
-@torch.jit.script
-def div_Scalar_0_3(self: torch.Tensor, other: Union[int, float]) -> torch.Tensor:
-    if (self.is_floating_point() or isinstance(other, float)):
-        return self.true_divide(other)
-    return self.divide(other, rounding_mode='trunc')
+    @torch.jit.script
+    def div_Scalar_0_3(self: torch.Tensor, other: Union[int, float]) -> torch.Tensor:
+        if (self.is_floating_point() or isinstance(other, float)):
+            return self.true_divide(other)
+        return self.divide(other, rounding_mode='trunc')
 
-@torch.jit.script
-def div_out_0_3(self: torch.Tensor, other: torch.Tensor, *, out: torch.Tensor) -> torch.Tensor:
-    if (self.is_floating_point() or other.is_floating_point() or out.is_floating_point()):
-        return self.true_divide(other, out=out)
-    return self.divide(other, rounding_mode='trunc', out=out)  # type: ignore[call-overload]
+    @torch.jit.script
+    def div_out_0_3(self: torch.Tensor, other: torch.Tensor, *, out: torch.Tensor) -> torch.Tensor:
+        if (self.is_floating_point() or other.is_floating_point() or out.is_floating_point()):
+            return self.true_divide(other, out=out)
+        return self.divide(other, rounding_mode='trunc', out=out)  # type: ignore[call-overload]
 
-@torch.jit.script
-def div__Tensor_0_3(self: torch.Tensor, other: torch.Tensor) -> torch.Tensor:
-    if (self.is_floating_point() or other.is_floating_point()):
-        return self.true_divide_(other)
-    return self.divide_(other, rounding_mode='trunc')
+    @torch.jit.script
+    def div__Tensor_0_3(self: torch.Tensor, other: torch.Tensor) -> torch.Tensor:
+        if (self.is_floating_point() or other.is_floating_point()):
+            return self.true_divide_(other)
+        return self.divide_(other, rounding_mode='trunc')
 
-@torch.jit.script
-def div__Scalar_0_3(self: torch.Tensor, other: Union[int, float]) -> torch.Tensor:
-    if (self.is_floating_point() or isinstance(other, float)):
-        return self.true_divide_(other)
-    return self.divide_(other, rounding_mode='trunc')
+    @torch.jit.script
+    def div__Scalar_0_3(self: torch.Tensor, other: Union[int, float]) -> torch.Tensor:
+        if (self.is_floating_point() or isinstance(other, float)):
+            return self.true_divide_(other)
+        return self.divide_(other, rounding_mode='trunc')
 
-# TODO: since TS relies on typecheck comment of mypy
-# adding type: ignore at specific lines in this function
-# messes up our type refinement. For now, let's not check
-# type here.
-@no_type_check
-@torch.jit.script
-def full_names_0_4(size: List[int], fill_value: Union[int, float], *,
-                   dtype: Optional[int], layout: Optional[int], device: Optional[torch.device],
-                   pin_memory: Optional[bool]) -> torch.Tensor:
-    if dtype is None:
-        fill_value = float(fill_value)
-    return torch.full(size, fill_value, dtype=dtype, layout=layout,
-                      device=device, pin_memory=pin_memory)
+    # TODO: since TS relies on typecheck comment of mypy
+    # adding type: ignore at specific lines in this function
+    # messes up our type refinement. For now, let's not check
+    # type here.
+    @no_type_check
+    @torch.jit.script
+    def full_0_4(size: List[int], fill_value: Union[int, float], *,
+                 dtype: Optional[int], layout: Optional[int], device: Optional[torch.device],
+                 pin_memory: Optional[bool]) -> torch.Tensor:
+        if dtype is None:
+            fill_value = float(fill_value)
+        return torch.full(size, fill_value, dtype=dtype, layout=layout,
+                          device=device, pin_memory=pin_memory)
 
-@torch.jit.script
-def full_out_0_4(size: List[int], fill_value: Union[int, float], *, out: torch.Tensor) -> torch.Tensor:
-    return torch.full(size, fill_value, out=out)
+    @torch.jit.script
+    def full_out_0_4(size: List[int], fill_value: Union[int, float], *, out: torch.Tensor) -> torch.Tensor:
+        return torch.full(size, fill_value, out=out)
 
 def format_bytecode(table):
     # given a nested tuples, convert them to nested list
@@ -80,7 +85,9 @@
     # in the torch/csrc/operator_upgraders/version_map.h
 
     entries = globals()
-    version_map = torch._C._get_operator_version_map()
+    # ignore test operators
+    version_map = {k : v for k, v in torch._C._get_operator_version_map().items()
+                   if not k.startswith("aten::_test")}
 
     # 1. Check if everything in version_map.h is defined here
     available_upgraders_in_version_map = set()
@@ -95,7 +102,7 @@
     for entry in entries:
         if isinstance(entries[entry], torch.jit.ScriptFunction):
             if entry not in available_upgraders_in_version_map:
-                raise AssertionError("The upgrader {} is not registered in the version_map.h")
+                raise AssertionError("The upgrader {} is not registered in the version_map.h".format(entry))
 
     return available_upgraders_in_version_map
 
@@ -107,11 +114,6 @@
         upgrader_bytecode = torch._C._compile_graph_to_code_table(upgrader_name, upgrader_graph)
         entry = {upgrader_name: format_bytecode(upgrader_bytecode)}
         yaml_content.append(entry)
-<<<<<<< HEAD
-
-    stream = open(file_name, 'w')
-    yaml.dump(yaml_content, stream)
-=======
     return yaml_content
 
 def populate_upgraders_map():
@@ -120,7 +122,6 @@
     for upgrader_name in upgrader_set:
         content[upgrader_name] = str(globals()[upgrader_name].graph)
     torch._C._populate_upgraders_map(content)
->>>>>>> 70ed4f3f
 
 if __name__ == "__main__":
     raise RuntimeError("This file is not meant to be run directly")